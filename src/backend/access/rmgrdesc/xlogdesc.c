--- conflicted
+++ resolved
@@ -48,14 +48,9 @@
 						 "tli %u; prev tli %u; fpw %s; xid %u:%u; oid %u; multi %u; offset %u; "
 						 "oldest xid %u in DB %u; oldest multi %u in DB %u; "
 						 "oldest/newest commit timestamp xid: %u/%u; "
-<<<<<<< HEAD
 						 "oldest running xid %u; "
 						 "oldest xid with epoch having undo " UINT64_FORMAT "; %s",
-						 (uint32) (checkpoint->redo >> 32), (uint32) checkpoint->redo,
-=======
-						 "oldest running xid %u; %s",
 						 LSN_FORMAT_ARGS(checkpoint->redo),
->>>>>>> 9d523119
 						 checkpoint->ThisTimeLineID,
 						 checkpoint->PrevTimeLineID,
 						 checkpoint->fullPageWrites ? "true" : "false",
