/*-------------------------------------------------------------------------
 *
 * storage.c
 *	  code to create and destroy physical storage for relations
 *
 * Portions Copyright (c) 1996-2021, PostgreSQL Global Development Group
 * Portions Copyright (c) 1994, Regents of the University of California
 *
 *
 * IDENTIFICATION
 *	  src/backend/catalog/storage.c
 *
 * NOTES
 *	  Some of this code used to be in storage/smgr/smgr.c, and the
 *	  function names still reflect that.
 *
 *-------------------------------------------------------------------------
 */

#include "postgres.h"

#include "access/parallel.h"
#include "access/undolog.h"
#include "access/undorecordset.h"
#include "access/visibilitymap.h"
#include "access/xact.h"
#include "access/xactundo.h"
#include "access/xlog.h"
#include "access/xloginsert.h"
#include "access/xlogutils.h"
#include "catalog/storage.h"
#include "catalog/storage_undo.h"
#include "catalog/storage_xlog.h"
#include "miscadmin.h"
#include "storage/freespace.h"
#include "storage/smgr.h"
#include "utils/hsearch.h"
#include "utils/memutils.h"
#include "utils/rel.h"

/* GUC variables */
int			wal_skip_threshold = 2048;	/* in kilobytes */

/*
 * We keep a list of all relations (represented as RelFileNode values)
 * that have been created or deleted in the current transaction.  When
 * a relation is created, we create the physical file immediately, but
 * remember it so that we can delete the file again if the current
 * transaction is aborted.  Conversely, a deletion request is NOT
 * executed immediately, but is just entered in the list.  When and if
 * the transaction commits, we can delete the physical file.
 *
 * To handle subtransactions, every entry is marked with its transaction
 * nesting level.  At subtransaction commit, we reassign the subtransaction's
 * entries to the parent nesting level.  At subtransaction abort, we can
 * immediately execute the abort-time actions for all entries of the current
 * nesting level.
 *
 * NOTE: the list is kept in TopMemoryContext to be sure it won't disappear
 * unbetimes.  It'd probably be OK to keep it in TopTransactionContext,
 * but I'm being paranoid.
 */

typedef struct PendingRelDelete
{
	RelFileNode relnode;		/* relation that may need to be deleted */
	BackendId	backend;		/* InvalidBackendId if not a temp rel */
	bool		atCommit;		/* T=delete at commit; F=delete at abort */
	int			nestLevel;		/* xact nesting level of request */
	struct PendingRelDelete *next;	/* linked-list link */
} PendingRelDelete;

typedef struct PendingRelSync
{
	RelFileNode rnode;
	bool		is_truncated;	/* Has the file experienced truncation? */
} PendingRelSync;


static PendingRelDelete *pendingDeletes = NULL; /* head of linked list */

<<<<<<< HEAD
static void log_undo_smgr_create(UndoNode *undo_node);
=======
static void log_undo_smgr_create(xu_smgr_create *undo_rec);
>>>>>>> 6a3b963e

HTAB	   *pendingSyncHash = NULL;


/*
 * AddPendingSync
 *		Queue an at-commit fsync.
 */
static void
AddPendingSync(const RelFileNode *rnode)
{
	PendingRelSync *pending;
	bool		found;

	/* create the hash if not yet */
	if (!pendingSyncHash)
	{
		HASHCTL		ctl;

		ctl.keysize = sizeof(RelFileNode);
		ctl.entrysize = sizeof(PendingRelSync);
		ctl.hcxt = TopTransactionContext;
		pendingSyncHash = hash_create("pending sync hash", 16, &ctl,
									  HASH_ELEM | HASH_BLOBS | HASH_CONTEXT);
	}

	pending = hash_search(pendingSyncHash, rnode, HASH_ENTER, &found);
	Assert(!found);
	pending->is_truncated = false;
}

/*
 * RelationCreateStorage
 *		Create physical storage for a relation.
 *
 * Create the underlying disk file storage for the relation. This only
 * creates the main fork; additional forks are created lazily by the
 * modules that need them.
 *
 * This function is transactional. The creation is WAL-logged, and if the
 * transaction aborts later on, the storage will be destroyed.
 */
SMgrRelation
RelationCreateStorage(RelFileNode rnode, char relpersistence)
{
	SMgrRelation srel;
	BackendId	backend;
	bool		needs_wal;

	Assert(!IsInParallelMode());	/* couldn't update pendingSyncHash */

	switch (relpersistence)
	{
		case RELPERSISTENCE_TEMP:
			backend = BackendIdForTempRelations();
			needs_wal = false;
			break;
		case RELPERSISTENCE_UNLOGGED:
			backend = InvalidBackendId;
			needs_wal = false;
			break;
		case RELPERSISTENCE_PERMANENT:
			backend = InvalidBackendId;
			needs_wal = true;
			break;
		default:
			elog(ERROR, "invalid relpersistence: %c", relpersistence);
			return NULL;		/* placate compiler */
	}

	/*
	 * Before we create any files on disk, create an undo record that will
	 * undo that on rollback.  Also log that in the WAL with a flush, so that
	 * there is no recovery scenario where we've created files on disk but we
	 * don't have undo records (or the ability to recreate them) so we can
	 * unlink the files.
	 *
	 * There's no reason to write undo in bootstrap mode.
	 */
	if (!IsBootstrapProcessingMode())
	{
		xu_smgr_create undo_rec;
<<<<<<< HEAD
		UndoNode	undo_node;

		undo_rec.rnode = rnode;
		undo_rec.relpersistence = relpersistence;
		undo_node.rmid = RM_SMGR_ID;
		undo_node.type = UNDO_SMGR_CREATE;
		undo_node.length = sizeof(undo_rec);
		undo_node.data = (char *) &undo_rec;
		log_undo_smgr_create(&undo_node);
	}

=======

		undo_rec.rnode = rnode;
		undo_rec.relpersistence = relpersistence;

		log_undo_smgr_create(&undo_rec);
	}

>>>>>>> 6a3b963e
	srel = smgropen(SMGR_MD, rnode, backend);
	smgrcreate(srel, MAIN_FORKNUM, false);
	if (needs_wal)
		log_smgrcreate(&srel->smgr_rnode.node, MAIN_FORKNUM);

	if (relpersistence == RELPERSISTENCE_PERMANENT && !XLogIsNeeded())
	{
		Assert(backend == InvalidBackendId);
		AddPendingSync(&rnode);
	}

	return srel;
}

/*
 * Insert both WAL and UNDO records that will ensure removal of files in case
 * of rollback.
 */
static void
<<<<<<< HEAD
log_undo_smgr_create(UndoNode *undo_node)
{
	XactUndoContext undo_context;
	XLogRecPtr	lsn;
	xu_smgr_create *undo_rec;
	xl_smgr_precreate xlrec;

	undo_rec = (xu_smgr_create *) undo_node->data;

	PrepareXactUndoData(&undo_context, undo_rec->relpersistence, undo_node);
=======
log_undo_smgr_create(xu_smgr_create *undo_rec)
{
	XactUndoContext undo_context;
	UndoRecData	rdata;
	XLogRecPtr	lsn;
	xl_smgr_precreate xlrec;

	rdata.data = (char *) undo_rec;
	rdata.len = sizeof(xu_smgr_create);
	rdata.next = NULL;

	PrepareXactUndoData(&undo_context, undo_rec->relpersistence,
						GetUndoDataSize(&rdata));
	SerializeUndoData(&undo_context.data, RM_SMGR_ID, UNDO_SMGR_CREATE,
					  &rdata);
>>>>>>> 6a3b963e

	START_CRIT_SECTION();

	XLogBeginInsert();

	/* Insert the UNDO record. */
	InsertXactUndoData(&undo_context, 0);

	/* Insert XLOG_SMGR_PRECREATE record to WAL. */
	xlrec.rnode = undo_rec->rnode;
	xlrec.relpersistence = undo_rec->relpersistence;

	XLogRegisterData((char *) &xlrec, sizeof(xlrec));
	lsn = XLogInsert(RM_SMGR_ID, XLOG_SMGR_PRECREATE);
	SetXactUndoPageLSNs(&undo_context, lsn);

	/*
	 * Make sure that we do not miss reconstruction of the undo log during
	 * recovery if the server crashes right after creation of the relnode.
	 */
	XLogFlush(lsn);

	END_CRIT_SECTION();

	CleanupXactUndoInsertion(&undo_context);
}

/*
 * Perform XLogInsert of an XLOG_SMGR_CREATE record to WAL.
 */
void
log_smgrcreate(const RelFileNode *rnode, ForkNumber forkNum)
{
	xl_smgr_create xlrec;

	/*
	 * Make an XLOG entry reporting the file creation.
	 */
	xlrec.rnode = *rnode;
	xlrec.forkNum = forkNum;

	XLogBeginInsert();
	XLogRegisterData((char *) &xlrec, sizeof(xlrec));
	XLogInsert(RM_SMGR_ID, XLOG_SMGR_CREATE | XLR_SPECIAL_REL_UPDATE);
}

/*
 * RelationDropStorage
 *		Schedule unlinking of physical storage at transaction commit.
 */
void
RelationDropStorage(Relation rel)
{
	PendingRelDelete *pending;

	/* Add the relation to the list of stuff to delete at commit */
	pending = (PendingRelDelete *)
		MemoryContextAlloc(TopMemoryContext, sizeof(PendingRelDelete));
	pending->relnode = rel->rd_node;
	pending->backend = rel->rd_backend;
	pending->atCommit = true;	/* delete if commit */
	pending->nestLevel = GetCurrentTransactionNestLevel();
	pending->next = pendingDeletes;
	pendingDeletes = pending;

	/*
	 * NOTE: if the relation was created in this transaction, it will now be
	 * present in the pending-delete list twice, once with atCommit true and
	 * once with atCommit false.  Hence, it will be physically deleted at end
	 * of xact in either case (and the other entry will be ignored by
	 * smgrDoPendingDeletes, so no error will occur).  We could instead remove
	 * the existing list entry and delete the physical file immediately, but
	 * for now I'll keep the logic simple.
	 */

	RelationCloseSmgr(rel);
}

/*
 * RelationPreserveStorage
 *		Mark a relation as not to be deleted after all.
 *
 * We need this function because relation mapping changes are committed
 * separately from commit of the whole transaction, so it's still possible
 * for the transaction to abort after the mapping update is done.
 * When a new physical relation is installed in the map, it would be
 * scheduled for delete-on-abort, so we'd delete it, and be in trouble.
 * The relation mapper fixes this by telling us to not delete such relations
 * after all as part of its commit.
 *
 * We also use this to reuse an old build of an index during ALTER TABLE, this
 * time removing the delete-at-commit entry.
 *
 * No-op if the relation is not among those scheduled for deletion.
 */
void
RelationPreserveStorage(RelFileNode rnode, bool atCommit)
{
	PendingRelDelete *pending;
	PendingRelDelete *prev;
	PendingRelDelete *next;

	prev = NULL;
	for (pending = pendingDeletes; pending != NULL; pending = next)
	{
		next = pending->next;
		if (RelFileNodeEquals(rnode, pending->relnode)
			&& pending->atCommit == atCommit)
		{
			/* unlink and delete list entry */
			if (prev)
				prev->next = next;
			else
				pendingDeletes = next;
			pfree(pending);
			/* prev does not change */
		}
		else
		{
			/* unrelated entry, don't touch it */
			prev = pending;
		}
	}
}

/*
 * RelationTruncate
 *		Physically truncate a relation to the specified number of blocks.
 *
 * This includes getting rid of any buffers for the blocks that are to be
 * dropped.
 */
void
RelationTruncate(Relation rel, BlockNumber nblocks)
{
	bool		fsm;
	bool		vm;
	bool		need_fsm_vacuum = false;
	ForkNumber	forks[MAX_FORKNUM];
	BlockNumber blocks[MAX_FORKNUM];
	int			nforks = 0;

	/* Open it at the smgr level if not already done */
	RelationOpenSmgr(rel);

	/*
	 * Make sure smgr_targblock etc aren't pointing somewhere past new end
	 */
	rel->rd_smgr->smgr_targblock = InvalidBlockNumber;
	for (int i = 0; i <= MAX_FORKNUM; ++i)
		rel->rd_smgr->smgr_cached_nblocks[i] = InvalidBlockNumber;

	/* Prepare for truncation of MAIN fork of the relation */
	forks[nforks] = MAIN_FORKNUM;
	blocks[nforks] = nblocks;
	nforks++;

	/* Prepare for truncation of the FSM if it exists */
	fsm = smgrexists(rel->rd_smgr, FSM_FORKNUM);
	if (fsm)
	{
		blocks[nforks] = FreeSpaceMapPrepareTruncateRel(rel, nblocks);
		if (BlockNumberIsValid(blocks[nforks]))
		{
			forks[nforks] = FSM_FORKNUM;
			nforks++;
			need_fsm_vacuum = true;
		}
	}

	/* Prepare for truncation of the visibility map too if it exists */
	vm = smgrexists(rel->rd_smgr, VISIBILITYMAP_FORKNUM);
	if (vm)
	{
		blocks[nforks] = visibilitymap_prepare_truncate(rel, nblocks);
		if (BlockNumberIsValid(blocks[nforks]))
		{
			forks[nforks] = VISIBILITYMAP_FORKNUM;
			nforks++;
		}
	}

	RelationPreTruncate(rel);

	/*
	 * We WAL-log the truncation before actually truncating, which means
	 * trouble if the truncation fails. If we then crash, the WAL replay
	 * likely isn't going to succeed in the truncation either, and cause a
	 * PANIC. It's tempting to put a critical section here, but that cure
	 * would be worse than the disease. It would turn a usually harmless
	 * failure to truncate, that might spell trouble at WAL replay, into a
	 * certain PANIC.
	 */
	if (RelationNeedsWAL(rel))
	{
		/*
		 * Make an XLOG entry reporting the file truncation.
		 */
		XLogRecPtr	lsn;
		xl_smgr_truncate xlrec;

		xlrec.blkno = nblocks;
		xlrec.rnode = rel->rd_node;
		xlrec.flags = SMGR_TRUNCATE_ALL;

		XLogBeginInsert();
		XLogRegisterData((char *) &xlrec, sizeof(xlrec));

		lsn = XLogInsert(RM_SMGR_ID,
						 XLOG_SMGR_TRUNCATE | XLR_SPECIAL_REL_UPDATE);

		/*
		 * Flush, because otherwise the truncation of the main relation might
		 * hit the disk before the WAL record, and the truncation of the FSM
		 * or visibility map. If we crashed during that window, we'd be left
		 * with a truncated heap, but the FSM or visibility map would still
		 * contain entries for the non-existent heap pages.
		 */
		if (fsm || vm)
			XLogFlush(lsn);
	}

	/* Do the real work to truncate relation forks */
	smgrtruncate(rel->rd_smgr, forks, nforks, blocks);

	/*
	 * Update upper-level FSM pages to account for the truncation. This is
	 * important because the just-truncated pages were likely marked as
	 * all-free, and would be preferentially selected.
	 */
	if (need_fsm_vacuum)
		FreeSpaceMapVacuumRange(rel, nblocks, InvalidBlockNumber);
}

/*
 * RelationPreTruncate
 *		Perform AM-independent work before a physical truncation.
 *
 * If an access method's relation_nontransactional_truncate does not call
 * RelationTruncate(), it must call this before decreasing the table size.
 */
void
RelationPreTruncate(Relation rel)
{
	PendingRelSync *pending;

	if (!pendingSyncHash)
		return;
	RelationOpenSmgr(rel);

	pending = hash_search(pendingSyncHash, &(rel->rd_smgr->smgr_rnode.node),
						  HASH_FIND, NULL);
	if (pending)
		pending->is_truncated = true;
}

/*
 * Copy a fork's data, block by block.
 *
 * Note that this requires that there is no dirty data in shared buffers. If
 * it's possible that there are, callers need to flush those using
 * e.g. FlushRelationBuffers(rel).
 */
void
RelationCopyStorage(SMgrRelation src, SMgrRelation dst,
					ForkNumber forkNum, char relpersistence)
{
	PGAlignedBlock buf;
	Page		page;
	bool		use_wal;
	bool		copying_initfork;
	BlockNumber nblocks;
	BlockNumber blkno;

	page = (Page) buf.data;

	/*
	 * The init fork for an unlogged relation in many respects has to be
	 * treated the same as normal relation, changes need to be WAL logged and
	 * it needs to be synced to disk.
	 */
	copying_initfork = relpersistence == RELPERSISTENCE_UNLOGGED &&
		forkNum == INIT_FORKNUM;

	/*
	 * We need to log the copied data in WAL iff WAL archiving/streaming is
	 * enabled AND it's a permanent relation.  This gives the same answer as
	 * "RelationNeedsWAL(rel) || copying_initfork", because we know the
	 * current operation created a new relfilenode.
	 */
	use_wal = XLogIsNeeded() &&
		(relpersistence == RELPERSISTENCE_PERMANENT || copying_initfork);

	nblocks = smgrnblocks(src, forkNum);

	for (blkno = 0; blkno < nblocks; blkno++)
	{
		/* If we got a cancel signal during the copy of the data, quit */
		CHECK_FOR_INTERRUPTS();

		smgrread(src, forkNum, blkno, buf.data);

		if (!PageIsVerifiedExtended(page, blkno,
									PIV_LOG_WARNING | PIV_REPORT_STAT))
			ereport(ERROR,
					(errcode(ERRCODE_DATA_CORRUPTED),
					 errmsg("invalid page in block %u of relation %s",
							blkno,
							relpathbackend(src->smgr_rnode.node,
										   src->smgr_rnode.backend,
										   forkNum))));

		/*
		 * WAL-log the copied page. Unfortunately we don't know what kind of a
		 * page this is, so we have to log the full page including any unused
		 * space.
		 */
		if (use_wal)
			log_newpage(SMGR_MD, &dst->smgr_rnode.node, forkNum, blkno, page,
						false);

		PageSetChecksumInplace(page, blkno);

		/*
		 * Now write the page.  We say skipFsync = true because there's no
		 * need for smgr to schedule an fsync for this write; we'll do it
		 * ourselves below.
		 */
		smgrextend(dst, forkNum, blkno, buf.data, true);
	}

	/*
	 * When we WAL-logged rel pages, we must nonetheless fsync them.  The
	 * reason is that since we're copying outside shared buffers, a CHECKPOINT
	 * occurring during the copy has no way to flush the previously written
	 * data to disk (indeed it won't know the new rel even exists).  A crash
	 * later on would replay WAL from the checkpoint, therefore it wouldn't
	 * replay our earlier WAL entries. If we do not fsync those pages here,
	 * they might still not be on disk when the crash occurs.
	 */
	if (use_wal || copying_initfork)
		smgrimmedsync(dst, forkNum);
}

/*
 * RelFileNodeSkippingWAL
 *		Check if a BM_PERMANENT relfilenode is using WAL.
 *
 * Changes of certain relfilenodes must not write WAL; see "Skipping WAL for
 * New RelFileNode" in src/backend/access/transam/README.  Though it is known
 * from Relation efficiently, this function is intended for the code paths not
 * having access to Relation.
 */
bool
RelFileNodeSkippingWAL(RelFileNode rnode)
{
	if (!pendingSyncHash ||
		hash_search(pendingSyncHash, &rnode, HASH_FIND, NULL) == NULL)
		return false;

	return true;
}

/*
 * EstimatePendingSyncsSpace
 *		Estimate space needed to pass syncs to parallel workers.
 */
Size
EstimatePendingSyncsSpace(void)
{
	long		entries;

	entries = pendingSyncHash ? hash_get_num_entries(pendingSyncHash) : 0;
	return mul_size(1 + entries, sizeof(RelFileNode));
}

/*
 * SerializePendingSyncs
 *		Serialize syncs for parallel workers.
 */
void
SerializePendingSyncs(Size maxSize, char *startAddress)
{
	HTAB	   *tmphash;
	HASHCTL		ctl;
	HASH_SEQ_STATUS scan;
	PendingRelSync *sync;
	PendingRelDelete *delete;
	RelFileNode *src;
	RelFileNode *dest = (RelFileNode *) startAddress;

	if (!pendingSyncHash)
		goto terminate;

	/* Create temporary hash to collect active relfilenodes */
	ctl.keysize = sizeof(RelFileNode);
	ctl.entrysize = sizeof(RelFileNode);
	ctl.hcxt = CurrentMemoryContext;
	tmphash = hash_create("tmp relfilenodes",
						  hash_get_num_entries(pendingSyncHash), &ctl,
						  HASH_ELEM | HASH_BLOBS | HASH_CONTEXT);

	/* collect all rnodes from pending syncs */
	hash_seq_init(&scan, pendingSyncHash);
	while ((sync = (PendingRelSync *) hash_seq_search(&scan)))
		(void) hash_search(tmphash, &sync->rnode, HASH_ENTER, NULL);

	/* remove deleted rnodes */
	for (delete = pendingDeletes; delete != NULL; delete = delete->next)
		if (delete->atCommit)
			(void) hash_search(tmphash, (void *) &delete->relnode,
							   HASH_REMOVE, NULL);

	hash_seq_init(&scan, tmphash);
	while ((src = (RelFileNode *) hash_seq_search(&scan)))
		*dest++ = *src;

	hash_destroy(tmphash);

terminate:
	MemSet(dest, 0, sizeof(RelFileNode));
}

/*
 * RestorePendingSyncs
 *		Restore syncs within a parallel worker.
 *
 * RelationNeedsWAL() and RelFileNodeSkippingWAL() must offer the correct
 * answer to parallel workers.  Only smgrDoPendingSyncs() reads the
 * is_truncated field, at end of transaction.  Hence, don't restore it.
 */
void
RestorePendingSyncs(char *startAddress)
{
	RelFileNode *rnode;

	Assert(pendingSyncHash == NULL);
	for (rnode = (RelFileNode *) startAddress; rnode->relNode != 0; rnode++)
		AddPendingSync(rnode);
}

/*
 *	smgrDoPendingDeletes() -- Take care of relation deletes at end of xact.
 *
 * This also runs when aborting a subxact; we want to clean up a failed
 * subxact immediately.
 *
 * Note: It's possible that we're being asked to remove a relation that has
 * no physical storage in any fork. In particular, it's possible that we're
 * cleaning up an old temporary relation for which RemovePgTempFiles has
 * already recovered the physical storage.
 */
void
smgrDoPendingDeletes(bool isCommit)
{
	int			nestLevel = GetCurrentTransactionNestLevel();
	PendingRelDelete *pending;
	PendingRelDelete *prev;
	PendingRelDelete *next;
	int			nrels = 0,
				maxrels = 0;
	SMgrRelation *srels = NULL;

	prev = NULL;
	for (pending = pendingDeletes; pending != NULL; pending = next)
	{
		next = pending->next;
		if (pending->nestLevel < nestLevel)
		{
			/* outer-level entries should not be processed yet */
			prev = pending;
		}
		else
		{
			/* unlink list entry first, so we don't retry on failure */
			if (prev)
				prev->next = next;
			else
				pendingDeletes = next;
			/* do deletion if called for */
			if (pending->atCommit == isCommit)
			{
				SMgrRelation srel;

				srel = smgropen(SMGR_MD, pending->relnode, pending->backend);

				/* allocate the initial array, or extend it, if needed */
				if (maxrels == 0)
				{
					maxrels = 8;
					srels = palloc(sizeof(SMgrRelation) * maxrels);
				}
				else if (maxrels <= nrels)
				{
					maxrels *= 2;
					srels = repalloc(srels, sizeof(SMgrRelation) * maxrels);
				}

				srels[nrels++] = srel;
			}
			/* must explicitly free the list entry */
			pfree(pending);
			/* prev does not change */
		}
	}

	if (nrels > 0)
	{
		smgrdounlinkall(srels, nrels, false);

		for (int i = 0; i < nrels; i++)
			smgrclose(srels[i]);

		pfree(srels);
	}
}

/*
 *	smgrDoPendingSyncs() -- Take care of relation syncs at end of xact.
 */
void
smgrDoPendingSyncs(bool isCommit, bool isParallelWorker)
{
	PendingRelDelete *pending;
	int			nrels = 0,
				maxrels = 0;
	SMgrRelation *srels = NULL;
	HASH_SEQ_STATUS scan;
	PendingRelSync *pendingsync;

	Assert(GetCurrentTransactionNestLevel() == 1);

	if (!pendingSyncHash)
		return;					/* no relation needs sync */

	/* Abort -- just throw away all pending syncs */
	if (!isCommit)
	{
		pendingSyncHash = NULL;
		return;
	}

	AssertPendingSyncs_RelationCache();

	/* Parallel worker -- just throw away all pending syncs */
	if (isParallelWorker)
	{
		pendingSyncHash = NULL;
		return;
	}

	/* Skip syncing nodes that smgrDoPendingDeletes() will delete. */
	for (pending = pendingDeletes; pending != NULL; pending = pending->next)
		if (pending->atCommit)
			(void) hash_search(pendingSyncHash, (void *) &pending->relnode,
							   HASH_REMOVE, NULL);

	hash_seq_init(&scan, pendingSyncHash);
	while ((pendingsync = (PendingRelSync *) hash_seq_search(&scan)))
	{
		ForkNumber	fork;
		BlockNumber nblocks[MAX_FORKNUM + 1];
		BlockNumber total_blocks = 0;
		SMgrRelation srel;

		srel = smgropen(SMGR_MD, pendingsync->rnode, InvalidBackendId);

		/*
		 * We emit newpage WAL records for smaller relations.
		 *
		 * Small WAL records have a chance to be emitted along with other
		 * backends' WAL records.  We emit WAL records instead of syncing for
		 * files that are smaller than a certain threshold, expecting faster
		 * commit.  The threshold is defined by the GUC wal_skip_threshold.
		 */
		if (!pendingsync->is_truncated)
		{
			for (fork = 0; fork <= MAX_FORKNUM; fork++)
			{
				if (smgrexists(srel, fork))
				{
					BlockNumber n = smgrnblocks(srel, fork);

					/* we shouldn't come here for unlogged relations */
					Assert(fork != INIT_FORKNUM);
					nblocks[fork] = n;
					total_blocks += n;
				}
				else
					nblocks[fork] = InvalidBlockNumber;
			}
		}

		/*
		 * Sync file or emit WAL records for its contents.
		 *
		 * Although we emit WAL record if the file is small enough, do file
		 * sync regardless of the size if the file has experienced a
		 * truncation. It is because the file would be followed by trailing
		 * garbage blocks after a crash recovery if, while a past longer file
		 * had been flushed out, we omitted syncing-out of the file and
		 * emitted WAL instead.  You might think that we could choose WAL if
		 * the current main fork is longer than ever, but there's a case where
		 * main fork is longer than ever but FSM fork gets shorter.
		 */
		if (pendingsync->is_truncated ||
			total_blocks * BLCKSZ / 1024 >= wal_skip_threshold)
		{
			/* allocate the initial array, or extend it, if needed */
			if (maxrels == 0)
			{
				maxrels = 8;
				srels = palloc(sizeof(SMgrRelation) * maxrels);
			}
			else if (maxrels <= nrels)
			{
				maxrels *= 2;
				srels = repalloc(srels, sizeof(SMgrRelation) * maxrels);
			}

			srels[nrels++] = srel;
		}
		else
		{
			/* Emit WAL records for all blocks.  The file is small enough. */
			for (fork = 0; fork <= MAX_FORKNUM; fork++)
			{
				int			n = nblocks[fork];
				Relation	rel;

				if (!BlockNumberIsValid(n))
					continue;

				/*
				 * Emit WAL for the whole file.  Unfortunately we don't know
				 * what kind of a page this is, so we have to log the full
				 * page including any unused space.  ReadBufferExtended()
				 * counts some pgstat events; unfortunately, we discard them.
				 */
				rel = CreateFakeRelcacheEntry(srel->smgr_rnode.node);
				log_newpage_range(rel, fork, 0, n, false);
				FreeFakeRelcacheEntry(rel);
			}
		}
	}

	pendingSyncHash = NULL;

	if (nrels > 0)
	{
		smgrdosyncall(srels, nrels);
		pfree(srels);
	}
}

/*
 * smgrGetPendingDeletes() -- Get a list of non-temp relations to be deleted.
 *
 * The return value is the number of relations scheduled for termination.
 * *ptr is set to point to a freshly-palloc'd array of RelFileNodes.
 * If there are no relations to be deleted, *ptr is set to NULL.
 *
 * Only non-temporary relations are included in the returned list.  This is OK
 * because the list is used only in contexts where temporary relations don't
 * matter: we're either writing to the two-phase state file (and transactions
 * that have touched temp tables can't be prepared) or we're writing to xlog
 * (and all temporary files will be zapped if we restart anyway, so no need
 * for redo to do it also).
 *
 * Note that the list does not include anything scheduled for termination
 * by upper-level transactions.
 */
int
smgrGetPendingDeletes(bool forCommit, RelFileNode **ptr)
{
	int			nestLevel = GetCurrentTransactionNestLevel();
	int			nrels;
	RelFileNode *rptr;
	PendingRelDelete *pending;

	nrels = 0;
	for (pending = pendingDeletes; pending != NULL; pending = pending->next)
	{
		if (pending->nestLevel >= nestLevel && pending->atCommit == forCommit
			&& pending->backend == InvalidBackendId)
			nrels++;
	}
	if (nrels == 0)
	{
		*ptr = NULL;
		return 0;
	}
	rptr = (RelFileNode *) palloc(nrels * sizeof(RelFileNode));
	*ptr = rptr;
	for (pending = pendingDeletes; pending != NULL; pending = pending->next)
	{
		if (pending->nestLevel >= nestLevel && pending->atCommit == forCommit
			&& pending->backend == InvalidBackendId)
		{
			*rptr = pending->relnode;
			rptr++;
		}
	}
	return nrels;
}

/*
 *	PostPrepare_smgr -- Clean up after a successful PREPARE
 *
 * What we have to do here is throw away the in-memory state about pending
 * relation deletes.  It's all been recorded in the 2PC state file and
 * it's no longer smgr's job to worry about it.
 */
void
PostPrepare_smgr(void)
{
	PendingRelDelete *pending;
	PendingRelDelete *next;

	for (pending = pendingDeletes; pending != NULL; pending = next)
	{
		next = pending->next;
		pendingDeletes = next;
		/* must explicitly free the list entry */
		pfree(pending);
	}
}


/*
 * AtSubCommit_smgr() --- Take care of subtransaction commit.
 *
 * Reassign all items in the pending-deletes list to the parent transaction.
 */
void
AtSubCommit_smgr(void)
{
	int			nestLevel = GetCurrentTransactionNestLevel();
	PendingRelDelete *pending;

	for (pending = pendingDeletes; pending != NULL; pending = pending->next)
	{
		if (pending->nestLevel >= nestLevel)
			pending->nestLevel = nestLevel - 1;
	}
}

/*
 * AtSubAbort_smgr() --- Take care of subtransaction abort.
 *
 * Delete created relations and forget about deleted relations.
 * We can execute these operations immediately because we know this
 * subtransaction will not commit.
 */
void
AtSubAbort_smgr(void)
{
	smgrDoPendingDeletes(false);
}

void
smgr_redo(XLogReaderState *record)
{
	XLogRecPtr	lsn = record->EndRecPtr;
	uint8		info = XLogRecGetInfo(record) & ~XLR_INFO_MASK;

	if (info == XLOG_SMGR_CREATE)
	{
		xl_smgr_create *xlrec = (xl_smgr_create *) XLogRecGetData(record);
		SMgrRelation reln;

		reln = smgropen(SMGR_MD, xlrec->rnode, InvalidBackendId);
		smgrcreate(reln, xlrec->forkNum, true);
	}
	else if (info == XLOG_SMGR_PRECREATE)
	{
		xl_smgr_precreate *xlrec = (xl_smgr_precreate *) XLogRecGetData(record);
		xu_smgr_create undo_rec;
<<<<<<< HEAD
		UndoNode	undo_node;

		undo_rec.rnode = xlrec->rnode;
		undo_rec.relpersistence = xlrec->relpersistence;
		undo_node.rmid = RM_SMGR_ID;
		undo_node.type = UNDO_SMGR_CREATE;
		undo_node.length = sizeof(undo_rec);
		undo_node.data = (char *) &undo_rec;

		XactUndoReplay(record, &undo_node);
=======

		undo_rec.rnode = xlrec->rnode;
		undo_rec.relpersistence = xlrec->relpersistence;

		XactUndoReplay(record, RM_SMGR_ID, UNDO_SMGR_CREATE, &undo_rec,
					   sizeof(undo_rec));
>>>>>>> 6a3b963e
	}
	else if (info == XLOG_SMGR_DROP)
	{
		xl_smgr_drop *xlrec = (xl_smgr_drop *) XLogRecGetData(record);
		SMgrRelation reln;

		reln = smgropen(SMGR_MD, xlrec->rnode, InvalidBackendId);
		smgrdounlinkall(&reln, 1, true);
		smgrclose(reln);
	}
	else if (info == XLOG_SMGR_TRUNCATE)
	{
		xl_smgr_truncate *xlrec = (xl_smgr_truncate *) XLogRecGetData(record);
		SMgrRelation reln;
		Relation	rel;
		ForkNumber	forks[MAX_FORKNUM];
		BlockNumber blocks[MAX_FORKNUM];
		int			nforks = 0;
		bool		need_fsm_vacuum = false;

		reln = smgropen(SMGR_MD, xlrec->rnode, InvalidBackendId);

		/*
		 * Forcibly create relation if it doesn't exist (which suggests that
		 * it was dropped somewhere later in the WAL sequence).  As in
		 * XLogReadBufferForRedo, we prefer to recreate the rel and replay the
		 * log as best we can until the drop is seen.
		 */
		smgrcreate(reln, MAIN_FORKNUM, true);

		/*
		 * Before we perform the truncation, update minimum recovery point to
		 * cover this WAL record. Once the relation is truncated, there's no
		 * going back. The buffer manager enforces the WAL-first rule for
		 * normal updates to relation files, so that the minimum recovery
		 * point is always updated before the corresponding change in the data
		 * file is flushed to disk. We have to do the same manually here.
		 *
		 * Doing this before the truncation means that if the truncation fails
		 * for some reason, you cannot start up the system even after restart,
		 * until you fix the underlying situation so that the truncation will
		 * succeed. Alternatively, we could update the minimum recovery point
		 * after truncation, but that would leave a small window where the
		 * WAL-first rule could be violated.
		 */
		XLogFlush(lsn);

		/* Prepare for truncation of MAIN fork */
		if ((xlrec->flags & SMGR_TRUNCATE_HEAP) != 0)
		{
			forks[nforks] = MAIN_FORKNUM;
			blocks[nforks] = xlrec->blkno;
			nforks++;

			/* Also tell xlogutils.c about it */
			XLogTruncateRelation(xlrec->rnode, MAIN_FORKNUM, xlrec->blkno);
		}

		/* Prepare for truncation of FSM and VM too */
		rel = CreateFakeRelcacheEntry(xlrec->rnode);

		if ((xlrec->flags & SMGR_TRUNCATE_FSM) != 0 &&
			smgrexists(reln, FSM_FORKNUM))
		{
			blocks[nforks] = FreeSpaceMapPrepareTruncateRel(rel, xlrec->blkno);
			if (BlockNumberIsValid(blocks[nforks]))
			{
				forks[nforks] = FSM_FORKNUM;
				nforks++;
				need_fsm_vacuum = true;
			}
		}
		if ((xlrec->flags & SMGR_TRUNCATE_VM) != 0 &&
			smgrexists(reln, VISIBILITYMAP_FORKNUM))
		{
			blocks[nforks] = visibilitymap_prepare_truncate(rel, xlrec->blkno);
			if (BlockNumberIsValid(blocks[nforks]))
			{
				forks[nforks] = VISIBILITYMAP_FORKNUM;
				nforks++;
			}
		}

		/* Do the real work to truncate relation forks */
		if (nforks > 0)
			smgrtruncate(reln, forks, nforks, blocks);

		/*
		 * Update upper-level FSM pages to account for the truncation. This is
		 * important because the just-truncated pages were likely marked as
		 * all-free, and would be preferentially selected.
		 */
		if (need_fsm_vacuum)
			FreeSpaceMapVacuumRange(rel, xlrec->blkno,
									InvalidBlockNumber);

		FreeFakeRelcacheEntry(rel);
	}
	else
		elog(PANIC, "smgr_redo: unknown op code %u", info);
}

void
smgr_undo(const WrittenUndoNode *record)
{
	xu_smgr_create *undo_rec;
	SMgrRelation srel;
	xl_smgr_drop xlrec;

	Assert(record->n.rmid == RM_SMGR_ID);
	/* Currently we only have a single type of SMGR undo record. */
	Assert(record->n.type == UNDO_SMGR_CREATE);

	/* Access the undo record. */
	undo_rec = (xu_smgr_create *) record->n.data;

	/*
	 * XXX Consider if critical section is needed anywhere below. Probably
	 * not, as failure to execute undo should result in PANIC anyway.
	 */

	srel = smgropen(SMGR_MD, undo_rec->rnode, InvalidBackendId);
	smgrdounlinkall(&srel, 1, false);
	smgrclose(srel);

	XLogBeginInsert();

	xlrec.rnode = undo_rec->rnode;
	XLogRegisterData((char *) &xlrec, sizeof(xlrec));
	XLogInsert(RM_SMGR_ID, XLOG_SMGR_DROP);
}<|MERGE_RESOLUTION|>--- conflicted
+++ resolved
@@ -79,11 +79,7 @@
 
 static PendingRelDelete *pendingDeletes = NULL; /* head of linked list */
 
-<<<<<<< HEAD
-static void log_undo_smgr_create(UndoNode *undo_node);
-=======
 static void log_undo_smgr_create(xu_smgr_create *undo_rec);
->>>>>>> 6a3b963e
 
 HTAB	   *pendingSyncHash = NULL;
 
@@ -166,27 +162,13 @@
 	if (!IsBootstrapProcessingMode())
 	{
 		xu_smgr_create undo_rec;
-<<<<<<< HEAD
-		UndoNode	undo_node;
 
 		undo_rec.rnode = rnode;
 		undo_rec.relpersistence = relpersistence;
-		undo_node.rmid = RM_SMGR_ID;
-		undo_node.type = UNDO_SMGR_CREATE;
-		undo_node.length = sizeof(undo_rec);
-		undo_node.data = (char *) &undo_rec;
-		log_undo_smgr_create(&undo_node);
-	}
-
-=======
-
-		undo_rec.rnode = rnode;
-		undo_rec.relpersistence = relpersistence;
 
 		log_undo_smgr_create(&undo_rec);
 	}
 
->>>>>>> 6a3b963e
 	srel = smgropen(SMGR_MD, rnode, backend);
 	smgrcreate(srel, MAIN_FORKNUM, false);
 	if (needs_wal)
@@ -206,18 +188,6 @@
  * of rollback.
  */
 static void
-<<<<<<< HEAD
-log_undo_smgr_create(UndoNode *undo_node)
-{
-	XactUndoContext undo_context;
-	XLogRecPtr	lsn;
-	xu_smgr_create *undo_rec;
-	xl_smgr_precreate xlrec;
-
-	undo_rec = (xu_smgr_create *) undo_node->data;
-
-	PrepareXactUndoData(&undo_context, undo_rec->relpersistence, undo_node);
-=======
 log_undo_smgr_create(xu_smgr_create *undo_rec)
 {
 	XactUndoContext undo_context;
@@ -233,7 +203,6 @@
 						GetUndoDataSize(&rdata));
 	SerializeUndoData(&undo_context.data, RM_SMGR_ID, UNDO_SMGR_CREATE,
 					  &rdata);
->>>>>>> 6a3b963e
 
 	START_CRIT_SECTION();
 
@@ -1012,25 +981,12 @@
 	{
 		xl_smgr_precreate *xlrec = (xl_smgr_precreate *) XLogRecGetData(record);
 		xu_smgr_create undo_rec;
-<<<<<<< HEAD
-		UndoNode	undo_node;
 
 		undo_rec.rnode = xlrec->rnode;
 		undo_rec.relpersistence = xlrec->relpersistence;
-		undo_node.rmid = RM_SMGR_ID;
-		undo_node.type = UNDO_SMGR_CREATE;
-		undo_node.length = sizeof(undo_rec);
-		undo_node.data = (char *) &undo_rec;
-
-		XactUndoReplay(record, &undo_node);
-=======
-
-		undo_rec.rnode = xlrec->rnode;
-		undo_rec.relpersistence = xlrec->relpersistence;
 
 		XactUndoReplay(record, RM_SMGR_ID, UNDO_SMGR_CREATE, &undo_rec,
 					   sizeof(undo_rec));
->>>>>>> 6a3b963e
 	}
 	else if (info == XLOG_SMGR_DROP)
 	{
