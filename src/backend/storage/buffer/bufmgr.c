/*-------------------------------------------------------------------------
 *
 * bufmgr.c
 *	  buffer manager interface routines
 *
 * Portions Copyright (c) 1996-2021, PostgreSQL Global Development Group
 * Portions Copyright (c) 1994, Regents of the University of California
 *
 *
 * IDENTIFICATION
 *	  src/backend/storage/buffer/bufmgr.c
 *
 *-------------------------------------------------------------------------
 */
/*
 * Principal entry points:
 *
 * ReadBuffer() -- find or create a buffer holding the requested page,
 *		and pin it so that no one can destroy it while this process
 *		is using it.
 *
 * ReleaseBuffer() -- unpin a buffer
 *
 * MarkBufferDirty() -- mark a pinned buffer's contents as "dirty".
 *		The disk write is delayed until buffer replacement or checkpoint.
 *
 * See also these files:
 *		freelist.c -- chooses victim for buffer replacement
 *		buf_table.c -- manages the buffer lookup table
 */
#include "postgres.h"

#include <sys/file.h>
#include <unistd.h>

#include "access/tableam.h"
#include "access/undolog.h"
#include "access/xlog.h"
#include "catalog/catalog.h"
#include "catalog/storage.h"
#include "executor/instrument.h"
#include "lib/binaryheap.h"
#include "miscadmin.h"
#include "pg_trace.h"
#include "pgstat.h"
#include "postmaster/bgwriter.h"
#include "storage/buf_internals.h"
#include "storage/bufmgr.h"
#include "storage/ipc.h"
#include "storage/proc.h"
#include "storage/smgr.h"
#include "storage/standby.h"
#include "utils/memdebug.h"
#include "utils/ps_status.h"
#include "utils/rel.h"
#include "utils/resowner_private.h"
#include "utils/timestamp.h"


/* Note: these two macros only work on shared buffers, not local ones! */
#define BufHdrGetBlock(bufHdr)	((Block) (BufferBlocks + ((Size) (bufHdr)->buf_id) * BLCKSZ))
#define BufferGetLSN(bufHdr)	(PageGetLSN(BufHdrGetBlock(bufHdr)))

/* Note: this macro only works on local buffers, not shared ones! */
#define LocalBufHdrGetBlock(bufHdr) \
	LocalBufferBlockPointers[-((bufHdr)->buf_id + 2)]

/* Bits in SyncOneBuffer's return value */
#define BUF_WRITTEN				0x01
#define BUF_REUSABLE			0x02

#define RELS_BSEARCH_THRESHOLD		20

/*
 * This is the size (in the number of blocks) above which we scan the
 * entire buffer pool to remove the buffers for all the pages of relation
 * being dropped. For the relations with size below this threshold, we find
 * the buffers by doing lookups in BufMapping table.
 */
#define BUF_DROP_FULL_SCAN_THRESHOLD		(uint64) (NBuffers / 32)

typedef struct PrivateRefCountEntry
{
	Buffer		buffer;
	int32		refcount;
} PrivateRefCountEntry;

/* 64 bytes, about the size of a cache line on common systems */
#define REFCOUNT_ARRAY_ENTRIES 8

/*
 * Status of buffers to checkpoint for a particular tablespace, used
 * internally in BufferSync.
 */
typedef struct CkptTsStatus
{
	/* oid of the tablespace */
	Oid			tsId;

	/*
	 * Checkpoint progress for this tablespace. To make progress comparable
	 * between tablespaces the progress is, for each tablespace, measured as a
	 * number between 0 and the total number of to-be-checkpointed pages. Each
	 * page checkpointed in this tablespace increments this space's progress
	 * by progress_slice.
	 */
	float8		progress;
	float8		progress_slice;

	/* number of to-be checkpointed pages in this tablespace */
	int			num_to_scan;
	/* already processed pages in this tablespace */
	int			num_scanned;

	/* current offset in CkptBufferIds for this tablespace */
	int			index;
} CkptTsStatus;

/*
 * Type for array used to sort SMgrRelations
 *
 * FlushRelationsAllBuffers shares the same comparator function with
 * DropRelFileNodesAllBuffers. Pointer to this struct and RelFileNode must be
 * compatible.
 */
typedef struct SMgrSortArray
{
	RelFileNode rnode;			/* This must be the first member */
	SMgrRelation srel;
} SMgrSortArray;

/* GUC variables */
bool		zero_damaged_pages = false;
int			bgwriter_lru_maxpages = 100;
double		bgwriter_lru_multiplier = 2.0;
bool		track_io_timing = false;

/*
 * How many buffers PrefetchBuffer callers should try to stay ahead of their
 * ReadBuffer calls by.  Zero means "never prefetch".  This value is only used
 * for buffers not belonging to tablespaces that have their
 * effective_io_concurrency parameter set.
 */
int			effective_io_concurrency = 0;

/*
 * Like effective_io_concurrency, but used by maintenance code paths that might
 * benefit from a higher setting because they work on behalf of many sessions.
 * Overridden by the tablespace setting of the same name.
 */
int			maintenance_io_concurrency = 0;

/*
 * GUC variables about triggering kernel writeback for buffers written; OS
 * dependent defaults are set via the GUC mechanism.
 */
int			checkpoint_flush_after = 0;
int			bgwriter_flush_after = 0;
int			backend_flush_after = 0;

/* local state for StartBufferIO and related functions */
static BufferDesc *InProgressBuf = NULL;
static bool IsForInput;

/* local state for LockBufferForCleanup */
static BufferDesc *PinCountWaitBuf = NULL;

/*
 * Backend-Private refcount management:
 *
 * Each buffer also has a private refcount that keeps track of the number of
 * times the buffer is pinned in the current process.  This is so that the
 * shared refcount needs to be modified only once if a buffer is pinned more
 * than once by an individual backend.  It's also used to check that no buffers
 * are still pinned at the end of transactions and when exiting.
 *
 *
 * To avoid - as we used to - requiring an array with NBuffers entries to keep
 * track of local buffers, we use a small sequentially searched array
 * (PrivateRefCountArray) and an overflow hash table (PrivateRefCountHash) to
 * keep track of backend local pins.
 *
 * Until no more than REFCOUNT_ARRAY_ENTRIES buffers are pinned at once, all
 * refcounts are kept track of in the array; after that, new array entries
 * displace old ones into the hash table. That way a frequently used entry
 * can't get "stuck" in the hashtable while infrequent ones clog the array.
 *
 * Note that in most scenarios the number of pinned buffers will not exceed
 * REFCOUNT_ARRAY_ENTRIES.
 *
 *
 * To enter a buffer into the refcount tracking mechanism first reserve a free
 * entry using ReservePrivateRefCountEntry() and then later, if necessary,
 * fill it with NewPrivateRefCountEntry(). That split lets us avoid doing
 * memory allocations in NewPrivateRefCountEntry() which can be important
 * because in some scenarios it's called with a spinlock held...
 */
static struct PrivateRefCountEntry PrivateRefCountArray[REFCOUNT_ARRAY_ENTRIES];
static HTAB *PrivateRefCountHash = NULL;
static int32 PrivateRefCountOverflowed = 0;
static uint32 PrivateRefCountClock = 0;
static PrivateRefCountEntry *ReservedRefCountEntry = NULL;

static void ReservePrivateRefCountEntry(void);
static PrivateRefCountEntry *NewPrivateRefCountEntry(Buffer buffer);
static PrivateRefCountEntry *GetPrivateRefCountEntry(Buffer buffer, bool do_move);
static inline int32 GetPrivateRefCount(Buffer buffer);
static void ForgetPrivateRefCountEntry(PrivateRefCountEntry *ref);
static void InvalidateBuffer(BufferDesc *buf);

/*
 * Ensure that the PrivateRefCountArray has sufficient space to store one more
 * entry. This has to be called before using NewPrivateRefCountEntry() to fill
 * a new entry - but it's perfectly fine to not use a reserved entry.
 */
static void
ReservePrivateRefCountEntry(void)
{
	/* Already reserved (or freed), nothing to do */
	if (ReservedRefCountEntry != NULL)
		return;

	/*
	 * First search for a free entry the array, that'll be sufficient in the
	 * majority of cases.
	 */
	{
		int			i;

		for (i = 0; i < REFCOUNT_ARRAY_ENTRIES; i++)
		{
			PrivateRefCountEntry *res;

			res = &PrivateRefCountArray[i];

			if (res->buffer == InvalidBuffer)
			{
				ReservedRefCountEntry = res;
				return;
			}
		}
	}

	/*
	 * No luck. All array entries are full. Move one array entry into the hash
	 * table.
	 */
	{
		/*
		 * Move entry from the current clock position in the array into the
		 * hashtable. Use that slot.
		 */
		PrivateRefCountEntry *hashent;
		bool		found;

		/* select victim slot */
		ReservedRefCountEntry =
			&PrivateRefCountArray[PrivateRefCountClock++ % REFCOUNT_ARRAY_ENTRIES];

		/* Better be used, otherwise we shouldn't get here. */
		Assert(ReservedRefCountEntry->buffer != InvalidBuffer);

		/* enter victim array entry into hashtable */
		hashent = hash_search(PrivateRefCountHash,
							  (void *) &(ReservedRefCountEntry->buffer),
							  HASH_ENTER,
							  &found);
		Assert(!found);
		hashent->refcount = ReservedRefCountEntry->refcount;

		/* clear the now free array slot */
		ReservedRefCountEntry->buffer = InvalidBuffer;
		ReservedRefCountEntry->refcount = 0;

		PrivateRefCountOverflowed++;
	}
}

/*
 * Fill a previously reserved refcount entry.
 */
static PrivateRefCountEntry *
NewPrivateRefCountEntry(Buffer buffer)
{
	PrivateRefCountEntry *res;

	/* only allowed to be called when a reservation has been made */
	Assert(ReservedRefCountEntry != NULL);

	/* use up the reserved entry */
	res = ReservedRefCountEntry;
	ReservedRefCountEntry = NULL;

	/* and fill it */
	res->buffer = buffer;
	res->refcount = 0;

	return res;
}

/*
 * Return the PrivateRefCount entry for the passed buffer.
 *
 * Returns NULL if a buffer doesn't have a refcount entry. Otherwise, if
 * do_move is true, and the entry resides in the hashtable the entry is
 * optimized for frequent access by moving it to the array.
 */
static PrivateRefCountEntry *
GetPrivateRefCountEntry(Buffer buffer, bool do_move)
{
	PrivateRefCountEntry *res;
	int			i;

	Assert(BufferIsValid(buffer));
	Assert(!BufferIsLocal(buffer));

	/*
	 * First search for references in the array, that'll be sufficient in the
	 * majority of cases.
	 */
	for (i = 0; i < REFCOUNT_ARRAY_ENTRIES; i++)
	{
		res = &PrivateRefCountArray[i];

		if (res->buffer == buffer)
			return res;
	}

	/*
	 * By here we know that the buffer, if already pinned, isn't residing in
	 * the array.
	 *
	 * Only look up the buffer in the hashtable if we've previously overflowed
	 * into it.
	 */
	if (PrivateRefCountOverflowed == 0)
		return NULL;

	res = hash_search(PrivateRefCountHash,
					  (void *) &buffer,
					  HASH_FIND,
					  NULL);

	if (res == NULL)
		return NULL;
	else if (!do_move)
	{
		/* caller doesn't want us to move the hash entry into the array */
		return res;
	}
	else
	{
		/* move buffer from hashtable into the free array slot */
		bool		found;
		PrivateRefCountEntry *free;

		/* Ensure there's a free array slot */
		ReservePrivateRefCountEntry();

		/* Use up the reserved slot */
		Assert(ReservedRefCountEntry != NULL);
		free = ReservedRefCountEntry;
		ReservedRefCountEntry = NULL;
		Assert(free->buffer == InvalidBuffer);

		/* and fill it */
		free->buffer = buffer;
		free->refcount = res->refcount;

		/* delete from hashtable */
		hash_search(PrivateRefCountHash,
					(void *) &buffer,
					HASH_REMOVE,
					&found);
		Assert(found);
		Assert(PrivateRefCountOverflowed > 0);
		PrivateRefCountOverflowed--;

		return free;
	}
}

/*
 * Returns how many times the passed buffer is pinned by this backend.
 *
 * Only works for shared memory buffers!
 */
static inline int32
GetPrivateRefCount(Buffer buffer)
{
	PrivateRefCountEntry *ref;

	Assert(BufferIsValid(buffer));
	Assert(!BufferIsLocal(buffer));

	/*
	 * Not moving the entry - that's ok for the current users, but we might
	 * want to change this one day.
	 */
	ref = GetPrivateRefCountEntry(buffer, false);

	if (ref == NULL)
		return 0;
	return ref->refcount;
}

/*
 * Release resources used to track the reference count of a buffer which we no
 * longer have pinned and don't want to pin again immediately.
 */
static void
ForgetPrivateRefCountEntry(PrivateRefCountEntry *ref)
{
	Assert(ref->refcount == 0);

	if (ref >= &PrivateRefCountArray[0] &&
		ref < &PrivateRefCountArray[REFCOUNT_ARRAY_ENTRIES])
	{
		ref->buffer = InvalidBuffer;

		/*
		 * Mark the just used entry as reserved - in many scenarios that
		 * allows us to avoid ever having to search the array/hash for free
		 * entries.
		 */
		ReservedRefCountEntry = ref;
	}
	else
	{
		bool		found;
		Buffer		buffer = ref->buffer;

		hash_search(PrivateRefCountHash,
					(void *) &buffer,
					HASH_REMOVE,
					&found);
		Assert(found);
		Assert(PrivateRefCountOverflowed > 0);
		PrivateRefCountOverflowed--;
	}
}

/*
 * BufferIsPinned
 *		True iff the buffer is pinned (also checks for valid buffer number).
 *
 *		NOTE: what we check here is that *this* backend holds a pin on
 *		the buffer.  We do not care whether some other backend does.
 */
#define BufferIsPinned(bufnum) \
( \
	!BufferIsValid(bufnum) ? \
		false \
	: \
		BufferIsLocal(bufnum) ? \
			(LocalRefCount[-(bufnum) - 1] > 0) \
		: \
	(GetPrivateRefCount(bufnum) > 0) \
)


static Buffer ReadBuffer_common(SMgrRelation reln, char relpersistence,
								ForkNumber forkNum, BlockNumber blockNum,
								ReadBufferMode mode, BufferAccessStrategy strategy,
								bool *hit);
static bool PinBuffer(BufferDesc *buf, BufferAccessStrategy strategy);
static void PinBuffer_Locked(BufferDesc *buf);
static void UnpinBuffer(BufferDesc *buf, bool fixOwner);
static void BufferSync(int flags);
static uint32 WaitBufHdrUnlocked(BufferDesc *buf);
static int	SyncOneBuffer(int buf_id, bool skip_recently_used,
						  WritebackContext *wb_context);
static void WaitIO(BufferDesc *buf);
static bool StartBufferIO(BufferDesc *buf, bool forInput);
static void TerminateBufferIO(BufferDesc *buf, bool clear_dirty,
							  uint32 set_flag_bits);
static void shared_buffer_write_error_callback(void *arg);
static void local_buffer_write_error_callback(void *arg);
static BufferDesc *BufferAlloc(SMgrRelation smgr,
							   char relpersistence,
							   ForkNumber forkNum,
							   BlockNumber blockNum,
							   BufferAccessStrategy strategy,
							   bool *foundPtr);
static void FlushBuffer(BufferDesc *buf, SMgrRelation reln);
static void FindAndDropRelFileNodeBuffers(SmgrId smgrid,
										  RelFileNode rnode,
										  ForkNumber forkNum,
										  BlockNumber nForkBlock,
										  BlockNumber firstDelBlock);
static void AtProcExit_Buffers(int code, Datum arg);
static void CheckForBufferLeaks(void);
static int	rnode_comparator(const void *p1, const void *p2);
static inline int buffertag_comparator(const BufferTag *a, const BufferTag *b);
static inline int ckpt_buforder_comparator(const CkptSortItem *a, const CkptSortItem *b);
static int	ts_ckpt_progress_comparator(Datum a, Datum b, void *arg);


/*
 * Implementation of PrefetchBuffer() for shared buffers.
 */
PrefetchBufferResult
PrefetchSharedBuffer(SMgrRelation smgr_reln,
					 ForkNumber forkNum,
					 BlockNumber blockNum)
{
	PrefetchBufferResult result = {InvalidBuffer, false};
	BufferTag	newTag;			/* identity of requested block */
	uint32		newHash;		/* hash value for newTag */
	LWLock	   *newPartitionLock;	/* buffer partition lock for it */
	int			buf_id;

	Assert(BlockNumberIsValid(blockNum));

	/* create a tag so we can lookup the buffer */
	INIT_BUFFERTAG(newTag, smgr_reln->smgr_which,
				   smgr_reln->smgr_rnode.node,
				   forkNum, blockNum);

	/* determine its hash code and partition lock ID */
	newHash = BufTableHashCode(&newTag);
	newPartitionLock = BufMappingPartitionLock(newHash);

	/* see if the block is in the buffer pool already */
	LWLockAcquire(newPartitionLock, LW_SHARED);
	buf_id = BufTableLookup(&newTag, newHash);
	LWLockRelease(newPartitionLock);

	/* If not in buffers, initiate prefetch */
	if (buf_id < 0)
	{
#ifdef USE_PREFETCH
		/*
		 * Try to initiate an asynchronous read.  This returns false in
		 * recovery if the relation file doesn't exist.
		 */
		if (smgrprefetch(smgr_reln, forkNum, blockNum))
			result.initiated_io = true;
#endif							/* USE_PREFETCH */
	}
	else
	{
		/*
		 * Report the buffer it was in at that time.  The caller may be able
		 * to avoid a buffer table lookup, but it's not pinned and it must be
		 * rechecked!
		 */
		result.recent_buffer = buf_id + 1;
	}

	/*
	 * If the block *is* in buffers, we do nothing.  This is not really ideal:
	 * the block might be just about to be evicted, which would be stupid
	 * since we know we are going to need it soon.  But the only easy answer
	 * is to bump the usage_count, which does not seem like a great solution:
	 * when the caller does ultimately touch the block, usage_count would get
	 * bumped again, resulting in too much favoritism for blocks that are
	 * involved in a prefetch sequence. A real fix would involve some
	 * additional per-buffer state, and it's not clear that there's enough of
	 * a problem to justify that.
	 */

	return result;
}

/*
 * PrefetchBuffer -- initiate asynchronous read of a block of a relation
 *
 * This is named by analogy to ReadBuffer but doesn't actually allocate a
 * buffer.  Instead it tries to ensure that a future ReadBuffer for the given
 * block will not be delayed by the I/O.  Prefetching is optional.
 *
 * There are three possible outcomes:
 *
 * 1.  If the block is already cached, the result includes a valid buffer that
 * could be used by the caller to avoid the need for a later buffer lookup, but
 * it's not pinned, so the caller must recheck it.
 *
 * 2.  If the kernel has been asked to initiate I/O, the initiated_io member is
 * true.  Currently there is no way to know if the data was already cached by
 * the kernel and therefore didn't really initiate I/O, and no way to know when
 * the I/O completes other than using synchronous ReadBuffer().
 *
 * 3.  Otherwise, the buffer wasn't already cached by PostgreSQL, and either
 * USE_PREFETCH is not defined (this build doesn't support prefetching due to
 * lack of a kernel facility), or the underlying relation file wasn't found and
 * we are in recovery.  (If the relation file wasn't found and we are not in
 * recovery, an error is raised).
 */
PrefetchBufferResult
PrefetchBuffer(Relation reln, ForkNumber forkNum, BlockNumber blockNum)
{
	Assert(RelationIsValid(reln));
	Assert(BlockNumberIsValid(blockNum));

	/* Open it at the smgr level if not already done */
	RelationOpenSmgr(reln);

	if (RelationUsesLocalBuffers(reln))
	{
		/* see comments in ReadBufferExtended */
		if (RELATION_IS_OTHER_TEMP(reln))
			ereport(ERROR,
					(errcode(ERRCODE_FEATURE_NOT_SUPPORTED),
					 errmsg("cannot access temporary tables of other sessions")));

		/* pass it off to localbuf.c */
		return PrefetchLocalBuffer(reln->rd_smgr, forkNum, blockNum);
	}
	else
	{
		/* pass it to the shared buffer version */
		return PrefetchSharedBuffer(reln->rd_smgr, forkNum, blockNum);
	}
}

/*
 * ReadRecentBuffer -- try to pin a block in a recently observed buffer
 *
 * Compared to ReadBuffer(), this avoids a buffer mapping lookup when it's
 * successful.  Return true if the buffer is valid and still has the expected
 * tag.  In that case, the buffer is pinned and the usage count is bumped.
 */
bool
ReadRecentBuffer(RelFileNode rnode, ForkNumber forkNum, BlockNumber blockNum,
				 Buffer recent_buffer)
{
	BufferDesc *bufHdr;
	BufferTag	tag;
	uint32		buf_state;
	bool		have_private_ref;

	Assert(BufferIsValid(recent_buffer));

	ResourceOwnerEnlargeBuffers(CurrentResourceOwner);
	ReservePrivateRefCountEntry();
	INIT_BUFFERTAG(tag, rnode, forkNum, blockNum);

	if (BufferIsLocal(recent_buffer))
	{
		bufHdr = GetBufferDescriptor(-recent_buffer - 1);
		buf_state = pg_atomic_read_u32(&bufHdr->state);

		/* Is it still valid and holding the right tag? */
		if ((buf_state & BM_VALID) && BUFFERTAGS_EQUAL(tag, bufHdr->tag))
		{
			/* Bump local buffer's ref and usage counts. */
			ResourceOwnerRememberBuffer(CurrentResourceOwner, recent_buffer);
			LocalRefCount[-recent_buffer - 1]++;
			if (BUF_STATE_GET_USAGECOUNT(buf_state) < BM_MAX_USAGE_COUNT)
				pg_atomic_write_u32(&bufHdr->state,
									buf_state + BUF_USAGECOUNT_ONE);

			return true;
		}
	}
	else
	{
		bufHdr = GetBufferDescriptor(recent_buffer - 1);
		have_private_ref = GetPrivateRefCount(recent_buffer) > 0;

		/*
		 * Do we already have this buffer pinned with a private reference?  If
		 * so, it must be valid and it is safe to check the tag without
		 * locking.  If not, we have to lock the header first and then check.
		 */
		if (have_private_ref)
			buf_state = pg_atomic_read_u32(&bufHdr->state);
		else
			buf_state = LockBufHdr(bufHdr);

		if ((buf_state & BM_VALID) && BUFFERTAGS_EQUAL(tag, bufHdr->tag))
		{
			/*
			 * It's now safe to pin the buffer.  We can't pin first and ask
			 * questions later, because because it might confuse code paths
			 * like InvalidateBuffer() if we pinned a random non-matching
			 * buffer.
			 */
			if (have_private_ref)
				PinBuffer(bufHdr, NULL);	/* bump pin count */
			else
				PinBuffer_Locked(bufHdr);	/* pin for first time */

			return true;
		}

		/* If we locked the header above, now unlock. */
		if (!have_private_ref)
			UnlockBufHdr(bufHdr, buf_state);
	}

	return false;
}

/*
 * ReadBuffer -- a shorthand for ReadBufferExtended, for reading from main
 *		fork with RBM_NORMAL mode and default strategy.
 */
Buffer
ReadBuffer(Relation reln, BlockNumber blockNum)
{
	return ReadBufferExtended(reln, MAIN_FORKNUM, blockNum, RBM_NORMAL, NULL);
}

/*
 * ReadBufferExtended -- returns a buffer containing the requested
 *		block of the requested relation.  If the blknum
 *		requested is P_NEW, extend the relation file and
 *		allocate a new block.  (Caller is responsible for
 *		ensuring that only one backend tries to extend a
 *		relation at the same time!)
 *
 * Returns: the buffer number for the buffer containing
 *		the block read.  The returned buffer has been pinned.
 *		Does not return on error --- elog's instead.
 *
 * Assume when this function is called, that reln has been opened already.
 *
 * In RBM_NORMAL mode, the page is read from disk, and the page header is
 * validated.  An error is thrown if the page header is not valid.  (But
 * note that an all-zero page is considered "valid"; see
 * PageIsVerifiedExtended().)
 *
 * RBM_ZERO_ON_ERROR is like the normal mode, but if the page header is not
 * valid, the page is zeroed instead of throwing an error. This is intended
 * for non-critical data, where the caller is prepared to repair errors.
 *
 * In RBM_ZERO mode, if the page isn't in buffer cache already, it's
 * filled with zeros instead of reading it from disk.  Useful when the caller
 * is going to fill the page from scratch, since this saves I/O and avoids
 * unnecessary failure if the page-on-disk has corrupt page headers.
 *
 * In RBM_ZERO_AND_LOCK mode, the page is zeroed and also locked.
 * The page is returned locked to ensure that the caller has a chance to
 * initialize the page before it's made visible to others.
 * Caution: do not use this mode to read a page that is beyond the relation's
 * current physical EOF; that is likely to cause problems in md.c when
 * the page is modified and written out. P_NEW is OK, though.
 *
 * RBM_ZERO_AND_CLEANUP_LOCK is the same as RBM_ZERO_AND_LOCK, but acquires
 * a cleanup-strength lock on the page.
 *
 * RBM_NORMAL_NO_LOG mode is treated the same as RBM_NORMAL here.
 *
 * If strategy is not NULL, a nondefault buffer access strategy is used.
 * See buffer/README for details.
 */
Buffer
ReadBufferExtended(Relation reln, ForkNumber forkNum, BlockNumber blockNum,
				   ReadBufferMode mode, BufferAccessStrategy strategy)
{
	bool		hit;
	Buffer		buf;

	/* Open it at the smgr level if not already done */
	RelationOpenSmgr(reln);

	/*
	 * Reject attempts to read non-local temporary relations; we would be
	 * likely to get wrong data since we have no visibility into the owning
	 * session's local buffers.
	 */
	if (RELATION_IS_OTHER_TEMP(reln))
		ereport(ERROR,
				(errcode(ERRCODE_FEATURE_NOT_SUPPORTED),
				 errmsg("cannot access temporary tables of other sessions")));

	/*
	 * Read the buffer, and update pgstat counters to reflect a cache hit or
	 * miss.
	 */
	pgstat_count_buffer_read(reln);
	buf = ReadBuffer_common(reln->rd_smgr, reln->rd_rel->relpersistence,
							forkNum, blockNum, mode, strategy, &hit);
	if (hit)
		pgstat_count_buffer_hit(reln);
	return buf;
}


/*
 * ReadBufferWithoutRelcache -- like ReadBufferExtended, but doesn't require
 *		a relcache entry for the relation.
 */
Buffer
ReadBufferWithoutRelcache(SmgrId smgrid, RelFileNode rnode, ForkNumber forkNum,
						  BlockNumber blockNum, ReadBufferMode mode,
						  BufferAccessStrategy strategy,
						  char relpersistence)
{
	bool		hit;

	SMgrRelation smgr = smgropen(smgrid,
								 rnode,
								 relpersistence == RELPERSISTENCE_TEMP
								 ? MyBackendId : InvalidBackendId);

	return ReadBuffer_common(smgr, relpersistence, forkNum, blockNum,
							 mode, strategy, &hit);
}


/*
 * ReadBuffer_common -- common logic for all ReadBuffer variants
 *
 * *hit is set to true if the request was satisfied from shared buffer cache.
 */
static Buffer
ReadBuffer_common(SMgrRelation smgr, char relpersistence, ForkNumber forkNum,
				  BlockNumber blockNum, ReadBufferMode mode,
				  BufferAccessStrategy strategy, bool *hit)
{
	BufferDesc *bufHdr;
	Block		bufBlock;
	bool		found;
	bool		isExtend;
	bool		isLocalBuf = SmgrIsTemp(smgr);

	*hit = false;

	/* Make sure we will have room to remember the buffer pin */
	ResourceOwnerEnlargeBuffers(CurrentResourceOwner);

	isExtend = (blockNum == P_NEW);

	TRACE_POSTGRESQL_BUFFER_READ_START(forkNum, blockNum,
									   smgr->smgr_rnode.node.spcNode,
									   smgr->smgr_rnode.node.dbNode,
									   smgr->smgr_rnode.node.relNode,
									   smgr->smgr_rnode.backend,
									   isExtend);

	/* Substitute proper block number if caller asked for P_NEW */
	if (isExtend)
		blockNum = smgrnblocks(smgr, forkNum);

	if (isLocalBuf)
	{
		bufHdr = LocalBufferAlloc(smgr, forkNum, blockNum, &found);
		if (found)
			pgBufferUsage.local_blks_hit++;
		else if (isExtend)
			pgBufferUsage.local_blks_written++;
		else if (mode == RBM_NORMAL || mode == RBM_NORMAL_NO_LOG ||
				 mode == RBM_ZERO_ON_ERROR)
			pgBufferUsage.local_blks_read++;
	}
	else
	{
		/*
		 * lookup the buffer.  IO_IN_PROGRESS is set if the requested block is
		 * not currently in memory.
		 */
		bufHdr = BufferAlloc(smgr, relpersistence, forkNum, blockNum,
							 strategy, &found);
		if (found)
			pgBufferUsage.shared_blks_hit++;
		else if (isExtend)
			pgBufferUsage.shared_blks_written++;
		else if (mode == RBM_NORMAL || mode == RBM_NORMAL_NO_LOG ||
				 mode == RBM_ZERO_ON_ERROR)
			pgBufferUsage.shared_blks_read++;
	}

	/* At this point we do NOT hold any locks. */

	/* if it was already in the buffer pool, we're done */
	if (found)
	{
		if (!isExtend)
		{
			/* Just need to update stats before we exit */
			*hit = true;
			VacuumPageHit++;

			if (VacuumCostActive)
				VacuumCostBalance += VacuumCostPageHit;

			TRACE_POSTGRESQL_BUFFER_READ_DONE(forkNum, blockNum,
											  smgr->smgr_rnode.node.spcNode,
											  smgr->smgr_rnode.node.dbNode,
											  smgr->smgr_rnode.node.relNode,
											  smgr->smgr_rnode.backend,
											  isExtend,
											  found);

			/*
			 * In RBM_ZERO_AND_LOCK mode the caller expects the page to be
			 * locked on return.
			 */
			if (!isLocalBuf)
			{
				if (mode == RBM_ZERO_AND_LOCK)
					LWLockAcquire(BufferDescriptorGetContentLock(bufHdr),
								  LW_EXCLUSIVE);
				else if (mode == RBM_ZERO_AND_CLEANUP_LOCK)
					LockBufferForCleanup(BufferDescriptorGetBuffer(bufHdr));
			}

			return BufferDescriptorGetBuffer(bufHdr);
		}

		/*
		 * We get here only in the corner case where we are trying to extend
		 * the relation but we found a pre-existing buffer marked BM_VALID.
		 * This can happen because mdread doesn't complain about reads beyond
		 * EOF (when zero_damaged_pages is ON) and so a previous attempt to
		 * read a block beyond EOF could have left a "valid" zero-filled
		 * buffer.  Unfortunately, we have also seen this case occurring
		 * because of buggy Linux kernels that sometimes return an
		 * lseek(SEEK_END) result that doesn't account for a recent write. In
		 * that situation, the pre-existing buffer would contain valid data
		 * that we don't want to overwrite.  Since the legitimate case should
		 * always have left a zero-filled buffer, complain if not PageIsNew.
		 */
		bufBlock = isLocalBuf ? LocalBufHdrGetBlock(bufHdr) : BufHdrGetBlock(bufHdr);
		if (!PageIsNew((Page) bufBlock))
			ereport(ERROR,
					(errmsg("unexpected data beyond EOF in block %u of relation %s",
							blockNum, relpath(smgr->smgr_rnode, forkNum)),
					 errhint("This has been seen to occur with buggy kernels; consider updating your system.")));

		/*
		 * We *must* do smgrextend before succeeding, else the page will not
		 * be reserved by the kernel, and the next P_NEW call will decide to
		 * return the same page.  Clear the BM_VALID bit, do the StartBufferIO
		 * call that BufferAlloc didn't, and proceed.
		 */
		if (isLocalBuf)
		{
			/* Only need to adjust flags */
			uint32		buf_state = pg_atomic_read_u32(&bufHdr->state);

			Assert(buf_state & BM_VALID);
			buf_state &= ~BM_VALID;
			pg_atomic_unlocked_write_u32(&bufHdr->state, buf_state);
		}
		else
		{
			/*
			 * Loop to handle the very small possibility that someone re-sets
			 * BM_VALID between our clearing it and StartBufferIO inspecting
			 * it.
			 */
			do
			{
				uint32		buf_state = LockBufHdr(bufHdr);

				Assert(buf_state & BM_VALID);
				buf_state &= ~BM_VALID;
				UnlockBufHdr(bufHdr, buf_state);
			} while (!StartBufferIO(bufHdr, true));
		}
	}

	/*
	 * if we have gotten to this point, we have allocated a buffer for the
	 * page but its contents are not yet valid.  IO_IN_PROGRESS is set for it,
	 * if it's a shared buffer.
	 *
	 * Note: if smgrextend fails, we will end up with a buffer that is
	 * allocated but not marked BM_VALID.  P_NEW will still select the same
	 * block number (because the relation didn't get any longer on disk) and
	 * so future attempts to extend the relation will find the same buffer (if
	 * it's not been recycled) but come right back here to try smgrextend
	 * again.
	 */
	Assert(!(pg_atomic_read_u32(&bufHdr->state) & BM_VALID));	/* spinlock not needed */

	bufBlock = isLocalBuf ? LocalBufHdrGetBlock(bufHdr) : BufHdrGetBlock(bufHdr);

	if (isExtend)
	{
		/* new buffers are zero-filled */
		MemSet((char *) bufBlock, 0, BLCKSZ);
		/* don't set checksum for all-zero page */
		smgrextend(smgr, forkNum, blockNum, (char *) bufBlock, false);

		/*
		 * NB: we're *not* doing a ScheduleBufferTagForWriteback here;
		 * although we're essentially performing a write. At least on linux
		 * doing so defeats the 'delayed allocation' mechanism, leading to
		 * increased file fragmentation.
		 */
	}
	else
	{
		/*
		 * Read in the page, unless the caller intends to overwrite it and
		 * just wants us to allocate a buffer.
		 */
		if (mode == RBM_ZERO ||
			mode == RBM_ZERO_AND_LOCK ||
			mode == RBM_ZERO_AND_CLEANUP_LOCK)
			MemSet((char *) bufBlock, 0, BLCKSZ);
		else
		{
			instr_time	io_start,
						io_time;

			if (track_io_timing)
				INSTR_TIME_SET_CURRENT(io_start);

			if (!smgrread(smgr, forkNum, blockNum, (char *) bufBlock))
			{
				/*
				 * smgr reports that the block has been discarded, so we can't
				 * attempt to read it.
				 */
				TerminateBufferIO(bufHdr, false, 0);
				UnpinBuffer(bufHdr, true);

				return InvalidBuffer;
			}

			if (track_io_timing)
			{
				INSTR_TIME_SET_CURRENT(io_time);
				INSTR_TIME_SUBTRACT(io_time, io_start);
				pgstat_count_buffer_read_time(INSTR_TIME_GET_MICROSEC(io_time));
				INSTR_TIME_ADD(pgBufferUsage.blk_read_time, io_time);
			}

			/* check for garbage data */
			/* Cannot check undo pages using PageIsVerified(), it assumes a */
			/* standard page header. */
			/* AFIXME: this needs to be moved into PageIsVerified() and check */
			/* the undo header instead. */
			if (smgr->smgr_which != SMGR_UNDO &&
				!PageIsVerified((Page) bufBlock, blockNum))
			{
				if (mode == RBM_ZERO_ON_ERROR || zero_damaged_pages)
				{
					ereport(WARNING,
							(errcode(ERRCODE_DATA_CORRUPTED),
							 errmsg("invalid page in block %u of relation %s; zeroing out page",
									blockNum,
									relpath(smgr->smgr_rnode, forkNum))));
					MemSet((char *) bufBlock, 0, BLCKSZ);
				}
				else
					ereport(ERROR,
							(errcode(ERRCODE_DATA_CORRUPTED),
							 errmsg("invalid page in block %u of relation %s",
									blockNum,
									relpath(smgr->smgr_rnode, forkNum))));
			}
		}
	}

	/*
	 * In RBM_ZERO_AND_LOCK mode, grab the buffer content lock before marking
	 * the page as valid, to make sure that no other backend sees the zeroed
	 * page before the caller has had a chance to initialize it.
	 *
	 * Since no-one else can be looking at the page contents yet, there is no
	 * difference between an exclusive lock and a cleanup-strength lock. (Note
	 * that we cannot use LockBuffer() or LockBufferForCleanup() here, because
	 * they assert that the buffer is already valid.)
	 */
	if ((mode == RBM_ZERO_AND_LOCK || mode == RBM_ZERO_AND_CLEANUP_LOCK) &&
		!isLocalBuf)
	{
		LWLockAcquire(BufferDescriptorGetContentLock(bufHdr), LW_EXCLUSIVE);
	}

	if (isLocalBuf)
	{
		/* Only need to adjust flags */
		uint32		buf_state = pg_atomic_read_u32(&bufHdr->state);

		buf_state |= BM_VALID;
		pg_atomic_unlocked_write_u32(&bufHdr->state, buf_state);
	}
	else
	{
		/* Set BM_VALID, terminate IO, and wake up any waiters */
		TerminateBufferIO(bufHdr, false, BM_VALID);
	}

	VacuumPageMiss++;
	if (VacuumCostActive)
		VacuumCostBalance += VacuumCostPageMiss;

	TRACE_POSTGRESQL_BUFFER_READ_DONE(forkNum, blockNum,
									  smgr->smgr_rnode.node.spcNode,
									  smgr->smgr_rnode.node.dbNode,
									  smgr->smgr_rnode.node.relNode,
									  smgr->smgr_rnode.backend,
									  isExtend,
									  found);

	return BufferDescriptorGetBuffer(bufHdr);
}

/*
 * BufferAlloc -- subroutine for ReadBuffer.  Handles lookup of a shared
 *		buffer.  If no buffer exists already, selects a replacement
 *		victim and evicts the old page, but does NOT read in new page.
 *
 * "strategy" can be a buffer replacement strategy object, or NULL for
 * the default strategy.  The selected buffer's usage_count is advanced when
 * using the default strategy, but otherwise possibly not (see PinBuffer).
 *
 * The returned buffer is pinned and is already marked as holding the
 * desired page.  If it already did have the desired page, *foundPtr is
 * set true.  Otherwise, *foundPtr is set false and the buffer is marked
 * as IO_IN_PROGRESS; ReadBuffer will now need to do I/O to fill it.
 *
 * *foundPtr is actually redundant with the buffer's BM_VALID flag, but
 * we keep it for simplicity in ReadBuffer.
 *
 * No locks are held either at entry or exit.
 */
static BufferDesc *
BufferAlloc(SMgrRelation smgr, char relpersistence, ForkNumber forkNum,
			BlockNumber blockNum,
			BufferAccessStrategy strategy,
			bool *foundPtr)
{
	BufferTag	newTag;			/* identity of requested block */
	uint32		newHash;		/* hash value for newTag */
	LWLock	   *newPartitionLock;	/* buffer partition lock for it */
	BufferTag	oldTag;			/* previous identity of selected buffer */
	uint32		oldHash;		/* hash value for oldTag */
	LWLock	   *oldPartitionLock;	/* buffer partition lock for it */
	uint32		oldFlags;
	int			buf_id;
	BufferDesc *buf;
	bool		valid;
	uint32		buf_state;

	/* create a tag so we can lookup the buffer */
	INIT_BUFFERTAG(newTag, smgr->smgr_which,
				   smgr->smgr_rnode.node,
				   forkNum, blockNum);

	/* determine its hash code and partition lock ID */
	newHash = BufTableHashCode(&newTag);
	newPartitionLock = BufMappingPartitionLock(newHash);

	/* see if the block is in the buffer pool already */
	LWLockAcquire(newPartitionLock, LW_SHARED);
	buf_id = BufTableLookup(&newTag, newHash);
	if (buf_id >= 0)
	{
		/*
		 * Found it.  Now, pin the buffer so no one can steal it from the
		 * buffer pool, and check to see if the correct data has been loaded
		 * into the buffer.
		 */
		buf = GetBufferDescriptor(buf_id);

		valid = PinBuffer(buf, strategy);

		/* Can release the mapping lock as soon as we've pinned it */
		LWLockRelease(newPartitionLock);

		*foundPtr = true;

		if (!valid)
		{
			/*
			 * We can only get here if (a) someone else is still reading in
			 * the page, or (b) a previous read attempt failed.  We have to
			 * wait for any active read attempt to finish, and then set up our
			 * own read attempt if the page is still not BM_VALID.
			 * StartBufferIO does it all.
			 */
			if (StartBufferIO(buf, true))
			{
				/*
				 * If we get here, previous attempts to read the buffer must
				 * have failed ... but we shall bravely try again.
				 */
				*foundPtr = false;
			}
		}

		return buf;
	}

	/*
	 * Didn't find it in the buffer pool.  We'll have to initialize a new
	 * buffer.  Remember to unlock the mapping lock while doing the work.
	 */
	LWLockRelease(newPartitionLock);

	/* Loop here in case we have to try another victim buffer */
	for (;;)
	{
		/*
		 * Ensure, while the spinlock's not yet held, that there's a free
		 * refcount entry.
		 */
		ReservePrivateRefCountEntry();

		/*
		 * Select a victim buffer.  The buffer is returned with its header
		 * spinlock still held!
		 */
		buf = StrategyGetBuffer(strategy, &buf_state);

		Assert(BUF_STATE_GET_REFCOUNT(buf_state) == 0);

		/* Must copy buffer flags while we still hold the spinlock */
		oldFlags = buf_state & BUF_FLAG_MASK;

		/* Pin the buffer and then release the buffer spinlock */
		PinBuffer_Locked(buf);

		/*
		 * If the buffer was dirty, try to write it out.  There is a race
		 * condition here, in that someone might dirty it after we released it
		 * above, or even while we are writing it out (since our share-lock
		 * won't prevent hint-bit updates).  We will recheck the dirty bit
		 * after re-locking the buffer header.
		 */
		if (oldFlags & BM_DIRTY)
		{
			/*
			 * We need a share-lock on the buffer contents to write it out
			 * (else we might write invalid data, eg because someone else is
			 * compacting the page contents while we write).  We must use a
			 * conditional lock acquisition here to avoid deadlock.  Even
			 * though the buffer was not pinned (and therefore surely not
			 * locked) when StrategyGetBuffer returned it, someone else could
			 * have pinned and exclusive-locked it by the time we get here. If
			 * we try to get the lock unconditionally, we'd block waiting for
			 * them; if they later block waiting for us, deadlock ensues.
			 * (This has been observed to happen when two backends are both
			 * trying to split btree index pages, and the second one just
			 * happens to be trying to split the page the first one got from
			 * StrategyGetBuffer.)
			 */
			if (LWLockConditionalAcquire(BufferDescriptorGetContentLock(buf),
										 LW_SHARED))
			{
				/*
				 * If using a nondefault strategy, and writing the buffer
				 * would require a WAL flush, let the strategy decide whether
				 * to go ahead and write/reuse the buffer or to choose another
				 * victim.  We need lock to inspect the page LSN, so this
				 * can't be done inside StrategyGetBuffer.
				 */
				if (strategy != NULL)
				{
					XLogRecPtr	lsn;

					/* Read the LSN while holding buffer header lock */
					buf_state = LockBufHdr(buf);
					lsn = BufferGetLSN(buf);
					UnlockBufHdr(buf, buf_state);

					if (XLogNeedsFlush(lsn) &&
						StrategyRejectBuffer(strategy, buf))
					{
						/* Drop lock/pin and loop around for another buffer */
						LWLockRelease(BufferDescriptorGetContentLock(buf));
						UnpinBuffer(buf, true);
						continue;
					}
				}

				/* OK, do the I/O */
				TRACE_POSTGRESQL_BUFFER_WRITE_DIRTY_START(forkNum, blockNum,
														  smgr->smgr_rnode.node.spcNode,
														  smgr->smgr_rnode.node.dbNode,
														  smgr->smgr_rnode.node.relNode);

				FlushBuffer(buf, NULL);
				LWLockRelease(BufferDescriptorGetContentLock(buf));

				ScheduleBufferTagForWriteback(&BackendWritebackContext,
											  &buf->tag);

				TRACE_POSTGRESQL_BUFFER_WRITE_DIRTY_DONE(forkNum, blockNum,
														 smgr->smgr_rnode.node.spcNode,
														 smgr->smgr_rnode.node.dbNode,
														 smgr->smgr_rnode.node.relNode);
			}
			else
			{
				/*
				 * Someone else has locked the buffer, so give it up and loop
				 * back to get another one.
				 */
				UnpinBuffer(buf, true);
				continue;
			}
		}

		/*
		 * To change the association of a valid buffer, we'll need to have
		 * exclusive lock on both the old and new mapping partitions.
		 */
		if (oldFlags & BM_TAG_VALID)
		{
			/*
			 * Need to compute the old tag's hashcode and partition lock ID.
			 * XXX is it worth storing the hashcode in BufferDesc so we need
			 * not recompute it here?  Probably not.
			 */
			oldTag = buf->tag;
			oldHash = BufTableHashCode(&oldTag);
			oldPartitionLock = BufMappingPartitionLock(oldHash);

			/*
			 * Must lock the lower-numbered partition first to avoid
			 * deadlocks.
			 */
			if (oldPartitionLock < newPartitionLock)
			{
				LWLockAcquire(oldPartitionLock, LW_EXCLUSIVE);
				LWLockAcquire(newPartitionLock, LW_EXCLUSIVE);
			}
			else if (oldPartitionLock > newPartitionLock)
			{
				LWLockAcquire(newPartitionLock, LW_EXCLUSIVE);
				LWLockAcquire(oldPartitionLock, LW_EXCLUSIVE);
			}
			else
			{
				/* only one partition, only one lock */
				LWLockAcquire(newPartitionLock, LW_EXCLUSIVE);
			}
		}
		else
		{
			/* if it wasn't valid, we need only the new partition */
			LWLockAcquire(newPartitionLock, LW_EXCLUSIVE);
			/* remember we have no old-partition lock or tag */
			oldPartitionLock = NULL;
			/* keep the compiler quiet about uninitialized variables */
			oldHash = 0;
		}

		/*
		 * Try to make a hashtable entry for the buffer under its new tag.
		 * This could fail because while we were writing someone else
		 * allocated another buffer for the same block we want to read in.
		 * Note that we have not yet removed the hashtable entry for the old
		 * tag.
		 */
		buf_id = BufTableInsert(&newTag, newHash, buf->buf_id);

		if (buf_id >= 0)
		{
			/*
			 * Got a collision. Someone has already done what we were about to
			 * do. We'll just handle this as if it were found in the buffer
			 * pool in the first place.  First, give up the buffer we were
			 * planning to use.
			 */
			UnpinBuffer(buf, true);

			/* Can give up that buffer's mapping partition lock now */
			if (oldPartitionLock != NULL &&
				oldPartitionLock != newPartitionLock)
				LWLockRelease(oldPartitionLock);

			/* remaining code should match code at top of routine */

			buf = GetBufferDescriptor(buf_id);

			valid = PinBuffer(buf, strategy);

			/* Can release the mapping lock as soon as we've pinned it */
			LWLockRelease(newPartitionLock);

			*foundPtr = true;

			if (!valid)
			{
				/*
				 * We can only get here if (a) someone else is still reading
				 * in the page, or (b) a previous read attempt failed.  We
				 * have to wait for any active read attempt to finish, and
				 * then set up our own read attempt if the page is still not
				 * BM_VALID.  StartBufferIO does it all.
				 */
				if (StartBufferIO(buf, true))
				{
					/*
					 * If we get here, previous attempts to read the buffer
					 * must have failed ... but we shall bravely try again.
					 */
					*foundPtr = false;
				}
			}

			return buf;
		}

		/*
		 * Need to lock the buffer header too in order to change its tag.
		 */
		buf_state = LockBufHdr(buf);

		/*
		 * Somebody could have pinned or re-dirtied the buffer while we were
		 * doing the I/O and making the new hashtable entry.  If so, we can't
		 * recycle this buffer; we must undo everything we've done and start
		 * over with a new victim buffer.
		 */
		oldFlags = buf_state & BUF_FLAG_MASK;
		if (BUF_STATE_GET_REFCOUNT(buf_state) == 1 && !(oldFlags & BM_DIRTY))
			break;

		UnlockBufHdr(buf, buf_state);
		BufTableDelete(&newTag, newHash);
		if (oldPartitionLock != NULL &&
			oldPartitionLock != newPartitionLock)
			LWLockRelease(oldPartitionLock);
		LWLockRelease(newPartitionLock);
		UnpinBuffer(buf, true);
	}

	/*
	 * Okay, it's finally safe to rename the buffer.
	 *
	 * Clearing BM_VALID here is necessary, clearing the dirtybits is just
	 * paranoia.  We also reset the usage_count since any recency of use of
	 * the old content is no longer relevant.  (The usage_count starts out at
	 * 1 so that the buffer can survive one clock-sweep pass.)
	 *
	 * Make sure BM_PERMANENT is set for buffers that must be written at every
	 * checkpoint.  Unlogged buffers only need to be written at shutdown
	 * checkpoints, except for their "init" forks, which need to be treated
	 * just like permanent relations.
	 */
	buf->tag = newTag;
	buf_state &= ~(BM_VALID | BM_DIRTY | BM_JUST_DIRTIED | BM_DISCARDED |
				   BM_CHECKPOINT_NEEDED | BM_IO_ERROR | BM_PERMANENT |
				   BUF_USAGECOUNT_MASK);
	if (relpersistence == RELPERSISTENCE_PERMANENT || forkNum == INIT_FORKNUM)
		buf_state |= BM_TAG_VALID | BM_PERMANENT | BUF_USAGECOUNT_ONE;
	else
		buf_state |= BM_TAG_VALID | BUF_USAGECOUNT_ONE;

	UnlockBufHdr(buf, buf_state);

	if (oldPartitionLock != NULL)
	{
		BufTableDelete(&oldTag, oldHash);
		if (oldPartitionLock != newPartitionLock)
			LWLockRelease(oldPartitionLock);
	}

	LWLockRelease(newPartitionLock);

	/*
	 * Buffer contents are currently invalid.  Try to obtain the right to
	 * start I/O.  If StartBufferIO returns false, then someone else managed
	 * to read it before we did, so there's nothing left for BufferAlloc() to
	 * do.
	 */
	if (StartBufferIO(buf, true))
		*foundPtr = false;
	else
		*foundPtr = true;

	return buf;
}

/*
 * DiscardBuffer -- drop a buffer from pool, or mark discarded if pinned
 *
 * If the buffer isn't present in shared buffers, nothing happens.  If it is
 * present and not pinned, it is discarded without making any attempt to write
 * it back out to the operating system.  If it is present and pinned, it is
 * marked as discarded, which marks it clean and unused until invalidated.
 * The caller must therefore somehow be sure that the data won't be needed for
 * anything now or in the future once no longer pinned.
 */
void
DiscardBuffer(RelFileNode rnode, ForkNumber forkNum, BlockNumber blockNum)
{
	SMgrRelation smgr = smgropen(SMGR_UNDO, rnode, InvalidBackendId);
	BufferTag	tag;			/* identity of target block */
	uint32		hash;			/* hash value for tag */
	LWLock	   *partitionLock;	/* buffer partition lock for it */
	int			buf_id;
	BufferDesc *bufHdr;
	uint32		buf_state;

	/* create a tag so we can lookup the buffer */
	INIT_BUFFERTAG(tag, smgr->smgr_which,
				   smgr->smgr_rnode.node, forkNum, blockNum);

	/* determine its hash code and partition lock ID */
	hash = BufTableHashCode(&tag);
	partitionLock = BufMappingPartitionLock(hash);

	/* see if the block is in the buffer pool */
	LWLockAcquire(partitionLock, LW_SHARED);
	buf_id = BufTableLookup(&tag, hash);
	LWLockRelease(partitionLock);

	/* didn't find it, so nothing to do */
	if (buf_id < 0)
		return;

	/* take the buffer header lock */
	bufHdr = GetBufferDescriptor(buf_id);
	buf_state = LockBufHdr(bufHdr);

	/*
	 * The buffer might been evicted after we released the partition lock and
	 * before we acquired the buffer header lock.  If so, the buffer we've
	 * locked might contain some other data which we shouldn't touch. If the
	 * buffer hasn't been recycled, we proceed to invalidate it.
	 */
	if (RelFileNodeEquals(bufHdr->tag.rnode, rnode) &&
		bufHdr->tag.blockNum == blockNum &&
		bufHdr->tag.forkNum == forkNum)
	{
		if (BUF_STATE_GET_REFCOUNT(buf_state) == 0)
		{
			/* Nobody has it pinned, so we can immediately invalidate it. */
			InvalidateBuffer(bufHdr);	/* releases spinlock */
		}
		else
		{
			/*
			 * We can't invalidate it yet, but we can prevent it from being
			 * written back, and mark it as unused so that it's a candidate
			 * for early replacement once it's unpinned.
			 */
			buf_state |= BM_DISCARDED;
			buf_state &= ~(BM_DIRTY | BM_JUST_DIRTIED | BUF_USAGECOUNT_MASK);
			UnlockBufHdr(bufHdr, buf_state);
		}
	}
	else
		UnlockBufHdr(bufHdr, buf_state);
}

/*
 * InvalidateBuffer -- mark a shared buffer invalid and return it to the
 * freelist.
 *
 * The buffer header spinlock must be held at entry.  We drop it before
 * returning.  (This is sane because the caller must have locked the
 * buffer in order to be sure it should be dropped.)
 *
 * This is used only in contexts such as dropping a relation.  We assume
 * that no other backend could possibly be interested in using the page,
 * so the only reason the buffer might be pinned is if someone else is
 * trying to write it out.  We have to let them finish before we can
 * reclaim the buffer.
 *
 * The buffer could get reclaimed by someone else while we are waiting
 * to acquire the necessary locks; if so, don't mess it up.
 */
static void
InvalidateBuffer(BufferDesc *buf)
{
	BufferTag	oldTag;
	uint32		oldHash;		/* hash value for oldTag */
	LWLock	   *oldPartitionLock;	/* buffer partition lock for it */
	uint32		oldFlags;
	uint32		buf_state;

	/* Save the original buffer tag before dropping the spinlock */
	oldTag = buf->tag;

	buf_state = pg_atomic_read_u32(&buf->state);
	Assert(buf_state & BM_LOCKED);
	UnlockBufHdr(buf, buf_state);

	/*
	 * Need to compute the old tag's hashcode and partition lock ID. XXX is it
	 * worth storing the hashcode in BufferDesc so we need not recompute it
	 * here?  Probably not.
	 */
	oldHash = BufTableHashCode(&oldTag);
	oldPartitionLock = BufMappingPartitionLock(oldHash);

retry:

	/*
	 * Acquire exclusive mapping lock in preparation for changing the buffer's
	 * association.
	 */
	LWLockAcquire(oldPartitionLock, LW_EXCLUSIVE);

	/* Re-lock the buffer header */
	buf_state = LockBufHdr(buf);

	/* If it's changed while we were waiting for lock, do nothing */
	if (!BUFFERTAGS_EQUAL(buf->tag, oldTag))
	{
		UnlockBufHdr(buf, buf_state);
		LWLockRelease(oldPartitionLock);
		return;
	}

	/*
	 * We assume the only reason for it to be pinned is that someone else is
	 * flushing the page out.  Wait for them to finish.  (This could be an
	 * infinite loop if the refcount is messed up... it would be nice to time
	 * out after awhile, but there seems no way to be sure how many loops may
	 * be needed.  Note that if the other guy has pinned the buffer but not
	 * yet done StartBufferIO, WaitIO will fall through and we'll effectively
	 * be busy-looping here.)
	 */
	if (BUF_STATE_GET_REFCOUNT(buf_state) != 0)
	{
		UnlockBufHdr(buf, buf_state);
		LWLockRelease(oldPartitionLock);
		/* safety check: should definitely not be our *own* pin */
		if (GetPrivateRefCount(BufferDescriptorGetBuffer(buf)) > 0)
			elog(ERROR, "buffer is pinned in InvalidateBuffer");
		WaitIO(buf);
		goto retry;
	}

	/*
	 * Clear out the buffer's tag and flags.  We must do this to ensure that
	 * linear scans of the buffer array don't think the buffer is valid.
	 */
	oldFlags = buf_state & BUF_FLAG_MASK;
	CLEAR_BUFFERTAG(buf->tag);
	buf_state &= ~(BUF_FLAG_MASK | BUF_USAGECOUNT_MASK);
	UnlockBufHdr(buf, buf_state);

	/*
	 * Remove the buffer from the lookup hashtable, if it was in there.
	 */
	if (oldFlags & BM_TAG_VALID)
		BufTableDelete(&oldTag, oldHash);

	/*
	 * Done with mapping lock.
	 */
	LWLockRelease(oldPartitionLock);

	/*
	 * Insert the buffer at the head of the list of free buffers.
	 */
	StrategyFreeBuffer(buf);
}

/*
 * MarkBufferDirty
 *
 *		Marks buffer contents as dirty (actual write happens later).
 *
 * Buffer must be pinned and exclusive-locked.  (If caller does not hold
 * exclusive lock, then somebody could be in process of writing the buffer,
 * leading to risk of bad data written to disk.)
 */
void
MarkBufferDirty(Buffer buffer)
{
	BufferDesc *bufHdr;
	uint32		buf_state;
	uint32		old_buf_state;

	if (!BufferIsValid(buffer))
		elog(ERROR, "bad buffer ID: %d", buffer);

	if (BufferIsLocal(buffer))
	{
		MarkLocalBufferDirty(buffer);
		return;
	}

	bufHdr = GetBufferDescriptor(buffer - 1);

	Assert(BufferIsPinned(buffer));
	Assert(LWLockHeldByMeInMode(BufferDescriptorGetContentLock(bufHdr),
								LW_EXCLUSIVE));

	old_buf_state = pg_atomic_read_u32(&bufHdr->state);
	for (;;)
	{
		if (old_buf_state & BM_LOCKED)
			old_buf_state = WaitBufHdrUnlocked(bufHdr);

		buf_state = old_buf_state;

		Assert(BUF_STATE_GET_REFCOUNT(buf_state) > 0);

		/* Suppress dirty mark if discarded */
		if (!(buf_state & BM_DISCARDED))
			buf_state |= BM_DIRTY | BM_JUST_DIRTIED;

		if (pg_atomic_compare_exchange_u32(&bufHdr->state, &old_buf_state,
										   buf_state))
			break;
	}

	/*
	 * If the buffer was not dirty already, do vacuum accounting.
	 */
	if (!(old_buf_state & BM_DIRTY) && (buf_state & BM_DIRTY))
	{
		VacuumPageDirty++;
		pgBufferUsage.shared_blks_dirtied++;
		if (VacuumCostActive)
			VacuumCostBalance += VacuumCostPageDirty;
	}
}

/*
 * ReleaseAndReadBuffer -- combine ReleaseBuffer() and ReadBuffer()
 *
 * Formerly, this saved one cycle of acquiring/releasing the BufMgrLock
 * compared to calling the two routines separately.  Now it's mainly just
 * a convenience function.  However, if the passed buffer is valid and
 * already contains the desired block, we just return it as-is; and that
 * does save considerable work compared to a full release and reacquire.
 *
 * Note: it is OK to pass buffer == InvalidBuffer, indicating that no old
 * buffer actually needs to be released.  This case is the same as ReadBuffer,
 * but can save some tests in the caller.
 */
Buffer
ReleaseAndReadBuffer(Buffer buffer,
					 Relation relation,
					 BlockNumber blockNum)
{
	ForkNumber	forkNum = MAIN_FORKNUM;
	BufferDesc *bufHdr;

	if (BufferIsValid(buffer))
	{
		Assert(BufferIsPinned(buffer));
		if (BufferIsLocal(buffer))
		{
			bufHdr = GetLocalBufferDescriptor(-buffer - 1);
			if (bufHdr->tag.blockNum == blockNum &&
				RelFileNodeEquals(bufHdr->tag.rnode, relation->rd_node) &&
				bufHdr->tag.forkNum == forkNum)
				return buffer;
			ResourceOwnerForgetBuffer(CurrentResourceOwner, buffer);
			LocalRefCount[-buffer - 1]--;
		}
		else
		{
			bufHdr = GetBufferDescriptor(buffer - 1);
			/* we have pin, so it's ok to examine tag without spinlock */
			if (bufHdr->tag.blockNum == blockNum &&
				RelFileNodeEquals(bufHdr->tag.rnode, relation->rd_node) &&
				bufHdr->tag.forkNum == forkNum)
				return buffer;
			UnpinBuffer(bufHdr, true);
		}
	}

	return ReadBuffer(relation, blockNum);
}

/*
 * PinBuffer -- make buffer unavailable for replacement.
 *
 * For the default access strategy, the buffer's usage_count is incremented
 * when we first pin it; for other strategies we just make sure the usage_count
 * isn't zero.  (The idea of the latter is that we don't want synchronized
 * heap scans to inflate the count, but we need it to not be zero to discourage
 * other backends from stealing buffers from our ring.  As long as we cycle
 * through the ring faster than the global clock-sweep cycles, buffers in
 * our ring won't be chosen as victims for replacement by other backends.)
 *
 * This should be applied only to shared buffers, never local ones.
 *
 * Since buffers are pinned/unpinned very frequently, pin buffers without
 * taking the buffer header lock; instead update the state variable in loop of
 * CAS operations. Hopefully it's just a single CAS.
 *
 * Note that ResourceOwnerEnlargeBuffers must have been done already.
 *
 * Returns true if buffer is BM_VALID, else false.  This provision allows
 * some callers to avoid an extra spinlock cycle.
 */
static bool
PinBuffer(BufferDesc *buf, BufferAccessStrategy strategy)
{
	Buffer		b = BufferDescriptorGetBuffer(buf);
	bool		result;
	PrivateRefCountEntry *ref;

	ref = GetPrivateRefCountEntry(b, true);

	if (ref == NULL)
	{
		uint32		buf_state;
		uint32		old_buf_state;

		ReservePrivateRefCountEntry();
		ref = NewPrivateRefCountEntry(b);

		old_buf_state = pg_atomic_read_u32(&buf->state);
		for (;;)
		{
			if (old_buf_state & BM_LOCKED)
				old_buf_state = WaitBufHdrUnlocked(buf);

			buf_state = old_buf_state;

			/* increase refcount */
			buf_state += BUF_REFCOUNT_ONE;

			if (buf_state & BM_DISCARDED)
			{
				/* Suppress usage count bump for discarded buffers. */
			}
			else if (strategy == NULL)
			{
				/* Default case: increase usagecount unless already max. */
				if (BUF_STATE_GET_USAGECOUNT(buf_state) < BM_MAX_USAGE_COUNT)
					buf_state += BUF_USAGECOUNT_ONE;
			}
			else
			{
				/*
				 * Ring buffers shouldn't evict others from pool.  Thus we
				 * don't make usagecount more than 1.
				 */
				if (BUF_STATE_GET_USAGECOUNT(buf_state) == 0)
					buf_state += BUF_USAGECOUNT_ONE;
			}

			if (pg_atomic_compare_exchange_u32(&buf->state, &old_buf_state,
											   buf_state))
			{
				result = (buf_state & BM_VALID) != 0;

				/*
				 * Assume that we acquired a buffer pin for the purposes of
				 * Valgrind buffer client checks (even in !result case) to
				 * keep things simple.  Buffers that are unsafe to access are
				 * not generally guaranteed to be marked undefined or
				 * non-accessible in any case.
				 */
				VALGRIND_MAKE_MEM_DEFINED(BufHdrGetBlock(buf), BLCKSZ);
				break;
			}
		}
	}
	else
	{
		/*
		 * If we previously pinned the buffer, it must surely be valid.
		 *
		 * Note: We deliberately avoid a Valgrind client request here.
		 * Individual access methods can optionally superimpose buffer page
		 * client requests on top of our client requests to enforce that
		 * buffers are only accessed while locked (and pinned).  It's possible
		 * that the buffer page is legitimately non-accessible here.  We
		 * cannot meddle with that.
		 */
		result = true;
	}

	ref->refcount++;
	Assert(ref->refcount > 0);
	ResourceOwnerRememberBuffer(CurrentResourceOwner, b);
	return result;
}

/*
 * PinBuffer_Locked -- as above, but caller already locked the buffer header.
 * The spinlock is released before return.
 *
 * As this function is called with the spinlock held, the caller has to
 * previously call ReservePrivateRefCountEntry().
 *
 * Currently, no callers of this function want to modify the buffer's
 * usage_count at all, so there's no need for a strategy parameter.
 * Also we don't bother with a BM_VALID test (the caller could check that for
 * itself).
 *
 * Also all callers only ever use this function when it's known that the
 * buffer can't have a preexisting pin by this backend. That allows us to skip
 * searching the private refcount array & hash, which is a boon, because the
 * spinlock is still held.
 *
 * Note: use of this routine is frequently mandatory, not just an optimization
 * to save a spin lock/unlock cycle, because we need to pin a buffer before
 * its state can change under us.
 */
static void
PinBuffer_Locked(BufferDesc *buf)
{
	Buffer		b;
	PrivateRefCountEntry *ref;
	uint32		buf_state;

	/*
	 * As explained, We don't expect any preexisting pins. That allows us to
	 * manipulate the PrivateRefCount after releasing the spinlock
	 */
	Assert(GetPrivateRefCountEntry(BufferDescriptorGetBuffer(buf), false) == NULL);

	/*
	 * Buffer can't have a preexisting pin, so mark its page as defined to
	 * Valgrind (this is similar to the PinBuffer() case where the backend
	 * doesn't already have a buffer pin)
	 */
	VALGRIND_MAKE_MEM_DEFINED(BufHdrGetBlock(buf), BLCKSZ);

	/*
	 * Since we hold the buffer spinlock, we can update the buffer state and
	 * release the lock in one operation.
	 */
	buf_state = pg_atomic_read_u32(&buf->state);
	Assert(buf_state & BM_LOCKED);
	buf_state += BUF_REFCOUNT_ONE;
	UnlockBufHdr(buf, buf_state);

	b = BufferDescriptorGetBuffer(buf);

	ref = NewPrivateRefCountEntry(b);
	ref->refcount++;

	ResourceOwnerRememberBuffer(CurrentResourceOwner, b);
}

/*
 * UnpinBuffer -- make buffer available for replacement.
 *
 * This should be applied only to shared buffers, never local ones.
 *
 * Most but not all callers want CurrentResourceOwner to be adjusted.
 * Those that don't should pass fixOwner = false.
 */
static void
UnpinBuffer(BufferDesc *buf, bool fixOwner)
{
	PrivateRefCountEntry *ref;
	Buffer		b = BufferDescriptorGetBuffer(buf);

	/* not moving as we're likely deleting it soon anyway */
	ref = GetPrivateRefCountEntry(b, false);
	Assert(ref != NULL);

	if (fixOwner)
		ResourceOwnerForgetBuffer(CurrentResourceOwner, b);

	Assert(ref->refcount > 0);
	ref->refcount--;
	if (ref->refcount == 0)
	{
		uint32		buf_state;
		uint32		old_buf_state;

		/*
		 * Mark buffer non-accessible to Valgrind.
		 *
		 * Note that the buffer may have already been marked non-accessible
		 * within access method code that enforces that buffers are only
		 * accessed while a buffer lock is held.
		 */
		VALGRIND_MAKE_MEM_NOACCESS(BufHdrGetBlock(buf), BLCKSZ);

		/* I'd better not still hold the buffer content lock */
		Assert(!LWLockHeldByMe(BufferDescriptorGetContentLock(buf)));

		/*
		 * Decrement the shared reference count.
		 *
		 * Since buffer spinlock holder can update status using just write,
		 * it's not safe to use atomic decrement here; thus use a CAS loop.
		 */
		old_buf_state = pg_atomic_read_u32(&buf->state);
		for (;;)
		{
			if (old_buf_state & BM_LOCKED)
				old_buf_state = WaitBufHdrUnlocked(buf);

			buf_state = old_buf_state;

			buf_state -= BUF_REFCOUNT_ONE;

			if (pg_atomic_compare_exchange_u32(&buf->state, &old_buf_state,
											   buf_state))
				break;
		}

		/* Support LockBufferForCleanup() */
		if (buf_state & BM_PIN_COUNT_WAITER)
		{
			/*
			 * Acquire the buffer header lock, re-check that there's a waiter.
			 * Another backend could have unpinned this buffer, and already
			 * woken up the waiter.  There's no danger of the buffer being
			 * replaced after we unpinned it above, as it's pinned by the
			 * waiter.
			 */
			buf_state = LockBufHdr(buf);

			if ((buf_state & BM_PIN_COUNT_WAITER) &&
				BUF_STATE_GET_REFCOUNT(buf_state) == 1)
			{
				/* we just released the last pin other than the waiter's */
				int			wait_backend_pid = buf->wait_backend_pid;

				buf_state &= ~BM_PIN_COUNT_WAITER;
				UnlockBufHdr(buf, buf_state);
				ProcSendSignal(wait_backend_pid);
			}
			else
				UnlockBufHdr(buf, buf_state);
		}
		ForgetPrivateRefCountEntry(ref);
	}
}

#define ST_SORT sort_checkpoint_bufferids
#define ST_ELEMENT_TYPE CkptSortItem
#define ST_COMPARE(a, b) ckpt_buforder_comparator(a, b)
#define ST_SCOPE static
#define ST_DEFINE
#include <lib/sort_template.h>

/*
 * BufferSync -- Write out all dirty buffers in the pool.
 *
 * This is called at checkpoint time to write out all dirty shared buffers.
 * The checkpoint request flags should be passed in.  If CHECKPOINT_IMMEDIATE
 * is set, we disable delays between writes; if CHECKPOINT_IS_SHUTDOWN,
 * CHECKPOINT_END_OF_RECOVERY or CHECKPOINT_FLUSH_ALL is set, we write even
 * unlogged buffers, which are otherwise skipped.  The remaining flags
 * currently have no effect here.
 */
static void
BufferSync(int flags)
{
	uint32		buf_state;
	int			buf_id;
	int			num_to_scan;
	int			num_spaces;
	int			num_processed;
	int			num_written;
	CkptTsStatus *per_ts_stat = NULL;
	Oid			last_tsid;
	binaryheap *ts_heap;
	int			i;
	int			mask = BM_DIRTY;
	WritebackContext wb_context;

	/* Make sure we can handle the pin inside SyncOneBuffer */
	ResourceOwnerEnlargeBuffers(CurrentResourceOwner);

	/*
	 * Unless this is a shutdown checkpoint or we have been explicitly told,
	 * we write only permanent, dirty buffers.  But at shutdown or end of
	 * recovery, we write all dirty buffers.
	 */
	if (!((flags & (CHECKPOINT_IS_SHUTDOWN | CHECKPOINT_END_OF_RECOVERY |
					CHECKPOINT_FLUSH_ALL))))
		mask |= BM_PERMANENT;

	/*
	 * Loop over all buffers, and mark the ones that need to be written with
	 * BM_CHECKPOINT_NEEDED.  Count them as we go (num_to_scan), so that we
	 * can estimate how much work needs to be done.
	 *
	 * This allows us to write only those pages that were dirty when the
	 * checkpoint began, and not those that get dirtied while it proceeds.
	 * Whenever a page with BM_CHECKPOINT_NEEDED is written out, either by us
	 * later in this function, or by normal backends or the bgwriter cleaning
	 * scan, the flag is cleared.  Any buffer dirtied after this point won't
	 * have the flag set.
	 *
	 * Note that if we fail to write some buffer, we may leave buffers with
	 * BM_CHECKPOINT_NEEDED still set.  This is OK since any such buffer would
	 * certainly need to be written for the next checkpoint attempt, too.
	 */
	num_to_scan = 0;
	for (buf_id = 0; buf_id < NBuffers; buf_id++)
	{
		BufferDesc *bufHdr = GetBufferDescriptor(buf_id);

		/*
		 * Header spinlock is enough to examine BM_DIRTY, see comment in
		 * SyncOneBuffer.
		 */
		buf_state = LockBufHdr(bufHdr);

		if ((buf_state & mask) == mask)
		{
			CkptSortItem *item;

			buf_state |= BM_CHECKPOINT_NEEDED;

			item = &CkptBufferIds[num_to_scan++];
			item->smgrid = bufHdr->tag.smgrid;
			item->buf_id = buf_id;
			item->tsId = bufHdr->tag.rnode.spcNode;
			item->relNode = bufHdr->tag.rnode.relNode;
			item->forkNum = bufHdr->tag.forkNum;
			item->blockNum = bufHdr->tag.blockNum;
		}

		UnlockBufHdr(bufHdr, buf_state);

		/* Check for barrier events in case NBuffers is large. */
		if (ProcSignalBarrierPending)
			ProcessProcSignalBarrier();
	}

	if (num_to_scan == 0)
		return;					/* nothing to do */

	WritebackContextInit(&wb_context, &checkpoint_flush_after);

	TRACE_POSTGRESQL_BUFFER_SYNC_START(NBuffers, num_to_scan);

	/*
	 * Sort buffers that need to be written to reduce the likelihood of random
	 * IO. The sorting is also important for the implementation of balancing
	 * writes between tablespaces. Without balancing writes we'd potentially
	 * end up writing to the tablespaces one-by-one; possibly overloading the
	 * underlying system.
	 */
	sort_checkpoint_bufferids(CkptBufferIds, num_to_scan);

	num_spaces = 0;

	/*
	 * Allocate progress status for each tablespace with buffers that need to
	 * be flushed. This requires the to-be-flushed array to be sorted.
	 */
	last_tsid = InvalidOid;
	for (i = 0; i < num_to_scan; i++)
	{
		CkptTsStatus *s;
		Oid			cur_tsid;

		cur_tsid = CkptBufferIds[i].tsId;

		/*
		 * Grow array of per-tablespace status structs, every time a new
		 * tablespace is found.
		 */
		if (last_tsid == InvalidOid || last_tsid != cur_tsid)
		{
			Size		sz;

			num_spaces++;

			/*
			 * Not worth adding grow-by-power-of-2 logic here - even with a
			 * few hundred tablespaces this should be fine.
			 */
			sz = sizeof(CkptTsStatus) * num_spaces;

			if (per_ts_stat == NULL)
				per_ts_stat = (CkptTsStatus *) palloc(sz);
			else
				per_ts_stat = (CkptTsStatus *) repalloc(per_ts_stat, sz);

			s = &per_ts_stat[num_spaces - 1];
			memset(s, 0, sizeof(*s));
			s->tsId = cur_tsid;

			/*
			 * The first buffer in this tablespace. As CkptBufferIds is sorted
			 * by tablespace all (s->num_to_scan) buffers in this tablespace
			 * will follow afterwards.
			 */
			s->index = i;

			/*
			 * progress_slice will be determined once we know how many buffers
			 * are in each tablespace, i.e. after this loop.
			 */

			last_tsid = cur_tsid;
		}
		else
		{
			s = &per_ts_stat[num_spaces - 1];
		}

		s->num_to_scan++;

		/* Check for barrier events. */
		if (ProcSignalBarrierPending)
			ProcessProcSignalBarrier();
	}

	Assert(num_spaces > 0);

	/*
	 * Build a min-heap over the write-progress in the individual tablespaces,
	 * and compute how large a portion of the total progress a single
	 * processed buffer is.
	 */
	ts_heap = binaryheap_allocate(num_spaces,
								  ts_ckpt_progress_comparator,
								  NULL);

	for (i = 0; i < num_spaces; i++)
	{
		CkptTsStatus *ts_stat = &per_ts_stat[i];

		ts_stat->progress_slice = (float8) num_to_scan / ts_stat->num_to_scan;

		binaryheap_add_unordered(ts_heap, PointerGetDatum(ts_stat));
	}

	binaryheap_build(ts_heap);

	/*
	 * Iterate through to-be-checkpointed buffers and write the ones (still)
	 * marked with BM_CHECKPOINT_NEEDED. The writes are balanced between
	 * tablespaces; otherwise the sorting would lead to only one tablespace
	 * receiving writes at a time, making inefficient use of the hardware.
	 */
	num_processed = 0;
	num_written = 0;
	while (!binaryheap_empty(ts_heap))
	{
		BufferDesc *bufHdr = NULL;
		CkptTsStatus *ts_stat = (CkptTsStatus *)
		DatumGetPointer(binaryheap_first(ts_heap));

		buf_id = CkptBufferIds[ts_stat->index].buf_id;
		Assert(buf_id != -1);

		bufHdr = GetBufferDescriptor(buf_id);

		num_processed++;

		/*
		 * We don't need to acquire the lock here, because we're only looking
		 * at a single bit. It's possible that someone else writes the buffer
		 * and clears the flag right after we check, but that doesn't matter
		 * since SyncOneBuffer will then do nothing.  However, there is a
		 * further race condition: it's conceivable that between the time we
		 * examine the bit here and the time SyncOneBuffer acquires the lock,
		 * someone else not only wrote the buffer but replaced it with another
		 * page and dirtied it.  In that improbable case, SyncOneBuffer will
		 * write the buffer though we didn't need to.  It doesn't seem worth
		 * guarding against this, though.
		 */
		if (pg_atomic_read_u32(&bufHdr->state) & BM_CHECKPOINT_NEEDED)
		{
			if (SyncOneBuffer(buf_id, false, &wb_context) & BUF_WRITTEN)
			{
				TRACE_POSTGRESQL_BUFFER_SYNC_WRITTEN(buf_id);
				BgWriterStats.m_buf_written_checkpoints++;
				num_written++;
			}
		}

		/*
		 * Measure progress independent of actually having to flush the buffer
		 * - otherwise writing become unbalanced.
		 */
		ts_stat->progress += ts_stat->progress_slice;
		ts_stat->num_scanned++;
		ts_stat->index++;

		/* Have all the buffers from the tablespace been processed? */
		if (ts_stat->num_scanned == ts_stat->num_to_scan)
		{
			binaryheap_remove_first(ts_heap);
		}
		else
		{
			/* update heap with the new progress */
			binaryheap_replace_first(ts_heap, PointerGetDatum(ts_stat));
		}

		/*
		 * Sleep to throttle our I/O rate.
		 *
		 * (This will check for barrier events even if it doesn't sleep.)
		 */
		CheckpointWriteDelay(flags, (double) num_processed / num_to_scan);
	}

	/* issue all pending flushes */
	IssuePendingWritebacks(&wb_context);

	pfree(per_ts_stat);
	per_ts_stat = NULL;
	binaryheap_free(ts_heap);

	/*
	 * Update checkpoint statistics. As noted above, this doesn't include
	 * buffers written by other backends or bgwriter scan.
	 */
	CheckpointStats.ckpt_bufs_written += num_written;

	TRACE_POSTGRESQL_BUFFER_SYNC_DONE(NBuffers, num_written, num_to_scan);
}

/*
 * BgBufferSync -- Write out some dirty buffers in the pool.
 *
 * This is called periodically by the background writer process.
 *
 * Returns true if it's appropriate for the bgwriter process to go into
 * low-power hibernation mode.  (This happens if the strategy clock sweep
 * has been "lapped" and no buffer allocations have occurred recently,
 * or if the bgwriter has been effectively disabled by setting
 * bgwriter_lru_maxpages to 0.)
 */
bool
BgBufferSync(WritebackContext *wb_context)
{
	/* info obtained from freelist.c */
	int			strategy_buf_id;
	uint32		strategy_passes;
	uint32		recent_alloc;

	/*
	 * Information saved between calls so we can determine the strategy
	 * point's advance rate and avoid scanning already-cleaned buffers.
	 */
	static bool saved_info_valid = false;
	static int	prev_strategy_buf_id;
	static uint32 prev_strategy_passes;
	static int	next_to_clean;
	static uint32 next_passes;

	/* Moving averages of allocation rate and clean-buffer density */
	static float smoothed_alloc = 0;
	static float smoothed_density = 10.0;

	/* Potentially these could be tunables, but for now, not */
	float		smoothing_samples = 16;
	float		scan_whole_pool_milliseconds = 120000.0;

	/* Used to compute how far we scan ahead */
	long		strategy_delta;
	int			bufs_to_lap;
	int			bufs_ahead;
	float		scans_per_alloc;
	int			reusable_buffers_est;
	int			upcoming_alloc_est;
	int			min_scan_buffers;

	/* Variables for the scanning loop proper */
	int			num_to_scan;
	int			num_written;
	int			reusable_buffers;

	/* Variables for final smoothed_density update */
	long		new_strategy_delta;
	uint32		new_recent_alloc;

	/*
	 * Find out where the freelist clock sweep currently is, and how many
	 * buffer allocations have happened since our last call.
	 */
	strategy_buf_id = StrategySyncStart(&strategy_passes, &recent_alloc);

	/* Report buffer alloc counts to pgstat */
	BgWriterStats.m_buf_alloc += recent_alloc;

	/*
	 * If we're not running the LRU scan, just stop after doing the stats
	 * stuff.  We mark the saved state invalid so that we can recover sanely
	 * if LRU scan is turned back on later.
	 */
	if (bgwriter_lru_maxpages <= 0)
	{
		saved_info_valid = false;
		return true;
	}

	/*
	 * Compute strategy_delta = how many buffers have been scanned by the
	 * clock sweep since last time.  If first time through, assume none. Then
	 * see if we are still ahead of the clock sweep, and if so, how many
	 * buffers we could scan before we'd catch up with it and "lap" it. Note:
	 * weird-looking coding of xxx_passes comparisons are to avoid bogus
	 * behavior when the passes counts wrap around.
	 */
	if (saved_info_valid)
	{
		int32		passes_delta = strategy_passes - prev_strategy_passes;

		strategy_delta = strategy_buf_id - prev_strategy_buf_id;
		strategy_delta += (long) passes_delta * NBuffers;

		Assert(strategy_delta >= 0);

		if ((int32) (next_passes - strategy_passes) > 0)
		{
			/* we're one pass ahead of the strategy point */
			bufs_to_lap = strategy_buf_id - next_to_clean;
#ifdef BGW_DEBUG
			elog(DEBUG2, "bgwriter ahead: bgw %u-%u strategy %u-%u delta=%ld lap=%d",
				 next_passes, next_to_clean,
				 strategy_passes, strategy_buf_id,
				 strategy_delta, bufs_to_lap);
#endif
		}
		else if (next_passes == strategy_passes &&
				 next_to_clean >= strategy_buf_id)
		{
			/* on same pass, but ahead or at least not behind */
			bufs_to_lap = NBuffers - (next_to_clean - strategy_buf_id);
#ifdef BGW_DEBUG
			elog(DEBUG2, "bgwriter ahead: bgw %u-%u strategy %u-%u delta=%ld lap=%d",
				 next_passes, next_to_clean,
				 strategy_passes, strategy_buf_id,
				 strategy_delta, bufs_to_lap);
#endif
		}
		else
		{
			/*
			 * We're behind, so skip forward to the strategy point and start
			 * cleaning from there.
			 */
#ifdef BGW_DEBUG
			elog(DEBUG2, "bgwriter behind: bgw %u-%u strategy %u-%u delta=%ld",
				 next_passes, next_to_clean,
				 strategy_passes, strategy_buf_id,
				 strategy_delta);
#endif
			next_to_clean = strategy_buf_id;
			next_passes = strategy_passes;
			bufs_to_lap = NBuffers;
		}
	}
	else
	{
		/*
		 * Initializing at startup or after LRU scanning had been off. Always
		 * start at the strategy point.
		 */
#ifdef BGW_DEBUG
		elog(DEBUG2, "bgwriter initializing: strategy %u-%u",
			 strategy_passes, strategy_buf_id);
#endif
		strategy_delta = 0;
		next_to_clean = strategy_buf_id;
		next_passes = strategy_passes;
		bufs_to_lap = NBuffers;
	}

	/* Update saved info for next time */
	prev_strategy_buf_id = strategy_buf_id;
	prev_strategy_passes = strategy_passes;
	saved_info_valid = true;

	/*
	 * Compute how many buffers had to be scanned for each new allocation, ie,
	 * 1/density of reusable buffers, and track a moving average of that.
	 *
	 * If the strategy point didn't move, we don't update the density estimate
	 */
	if (strategy_delta > 0 && recent_alloc > 0)
	{
		scans_per_alloc = (float) strategy_delta / (float) recent_alloc;
		smoothed_density += (scans_per_alloc - smoothed_density) /
			smoothing_samples;
	}

	/*
	 * Estimate how many reusable buffers there are between the current
	 * strategy point and where we've scanned ahead to, based on the smoothed
	 * density estimate.
	 */
	bufs_ahead = NBuffers - bufs_to_lap;
	reusable_buffers_est = (float) bufs_ahead / smoothed_density;

	/*
	 * Track a moving average of recent buffer allocations.  Here, rather than
	 * a true average we want a fast-attack, slow-decline behavior: we
	 * immediately follow any increase.
	 */
	if (smoothed_alloc <= (float) recent_alloc)
		smoothed_alloc = recent_alloc;
	else
		smoothed_alloc += ((float) recent_alloc - smoothed_alloc) /
			smoothing_samples;

	/* Scale the estimate by a GUC to allow more aggressive tuning. */
	upcoming_alloc_est = (int) (smoothed_alloc * bgwriter_lru_multiplier);

	/*
	 * If recent_alloc remains at zero for many cycles, smoothed_alloc will
	 * eventually underflow to zero, and the underflows produce annoying
	 * kernel warnings on some platforms.  Once upcoming_alloc_est has gone to
	 * zero, there's no point in tracking smaller and smaller values of
	 * smoothed_alloc, so just reset it to exactly zero to avoid this
	 * syndrome.  It will pop back up as soon as recent_alloc increases.
	 */
	if (upcoming_alloc_est == 0)
		smoothed_alloc = 0;

	/*
	 * Even in cases where there's been little or no buffer allocation
	 * activity, we want to make a small amount of progress through the buffer
	 * cache so that as many reusable buffers as possible are clean after an
	 * idle period.
	 *
	 * (scan_whole_pool_milliseconds / BgWriterDelay) computes how many times
	 * the BGW will be called during the scan_whole_pool time; slice the
	 * buffer pool into that many sections.
	 */
	min_scan_buffers = (int) (NBuffers / (scan_whole_pool_milliseconds / BgWriterDelay));

	if (upcoming_alloc_est < (min_scan_buffers + reusable_buffers_est))
	{
#ifdef BGW_DEBUG
		elog(DEBUG2, "bgwriter: alloc_est=%d too small, using min=%d + reusable_est=%d",
			 upcoming_alloc_est, min_scan_buffers, reusable_buffers_est);
#endif
		upcoming_alloc_est = min_scan_buffers + reusable_buffers_est;
	}

	/*
	 * Now write out dirty reusable buffers, working forward from the
	 * next_to_clean point, until we have lapped the strategy scan, or cleaned
	 * enough buffers to match our estimate of the next cycle's allocation
	 * requirements, or hit the bgwriter_lru_maxpages limit.
	 */

	/* Make sure we can handle the pin inside SyncOneBuffer */
	ResourceOwnerEnlargeBuffers(CurrentResourceOwner);

	num_to_scan = bufs_to_lap;
	num_written = 0;
	reusable_buffers = reusable_buffers_est;

	/* Execute the LRU scan */
	while (num_to_scan > 0 && reusable_buffers < upcoming_alloc_est)
	{
		int			sync_state = SyncOneBuffer(next_to_clean, true,
											   wb_context);

		if (++next_to_clean >= NBuffers)
		{
			next_to_clean = 0;
			next_passes++;
		}
		num_to_scan--;

		if (sync_state & BUF_WRITTEN)
		{
			reusable_buffers++;
			if (++num_written >= bgwriter_lru_maxpages)
			{
				BgWriterStats.m_maxwritten_clean++;
				break;
			}
		}
		else if (sync_state & BUF_REUSABLE)
			reusable_buffers++;
	}

	BgWriterStats.m_buf_written_clean += num_written;

#ifdef BGW_DEBUG
	elog(DEBUG1, "bgwriter: recent_alloc=%u smoothed=%.2f delta=%ld ahead=%d density=%.2f reusable_est=%d upcoming_est=%d scanned=%d wrote=%d reusable=%d",
		 recent_alloc, smoothed_alloc, strategy_delta, bufs_ahead,
		 smoothed_density, reusable_buffers_est, upcoming_alloc_est,
		 bufs_to_lap - num_to_scan,
		 num_written,
		 reusable_buffers - reusable_buffers_est);
#endif

	/*
	 * Consider the above scan as being like a new allocation scan.
	 * Characterize its density and update the smoothed one based on it. This
	 * effectively halves the moving average period in cases where both the
	 * strategy and the background writer are doing some useful scanning,
	 * which is helpful because a long memory isn't as desirable on the
	 * density estimates.
	 */
	new_strategy_delta = bufs_to_lap - num_to_scan;
	new_recent_alloc = reusable_buffers - reusable_buffers_est;
	if (new_strategy_delta > 0 && new_recent_alloc > 0)
	{
		scans_per_alloc = (float) new_strategy_delta / (float) new_recent_alloc;
		smoothed_density += (scans_per_alloc - smoothed_density) /
			smoothing_samples;

#ifdef BGW_DEBUG
		elog(DEBUG2, "bgwriter: cleaner density alloc=%u scan=%ld density=%.2f new smoothed=%.2f",
			 new_recent_alloc, new_strategy_delta,
			 scans_per_alloc, smoothed_density);
#endif
	}

	/* Return true if OK to hibernate */
	return (bufs_to_lap == 0 && recent_alloc == 0);
}

/*
 * SyncOneBuffer -- process a single buffer during syncing.
 *
 * If skip_recently_used is true, we don't write currently-pinned buffers, nor
 * buffers marked recently used, as these are not replacement candidates.
 *
 * Returns a bitmask containing the following flag bits:
 *	BUF_WRITTEN: we wrote the buffer.
 *	BUF_REUSABLE: buffer is available for replacement, ie, it has
 *		pin count 0 and usage count 0.
 *
 * (BUF_WRITTEN could be set in error if FlushBuffer finds the buffer clean
 * after locking it, but we don't care all that much.)
 *
 * Note: caller must have done ResourceOwnerEnlargeBuffers.
 */
static int
SyncOneBuffer(int buf_id, bool skip_recently_used, WritebackContext *wb_context)
{
	BufferDesc *bufHdr = GetBufferDescriptor(buf_id);
	int			result = 0;
	uint32		buf_state;
	BufferTag	tag;

	ReservePrivateRefCountEntry();

	/*
	 * Check whether buffer needs writing.
	 *
	 * We can make this check without taking the buffer content lock so long
	 * as we mark pages dirty in access methods *before* logging changes with
	 * XLogInsert(): if someone marks the buffer dirty just after our check we
	 * don't worry because our checkpoint.redo points before log record for
	 * upcoming changes and so we are not required to write such dirty buffer.
	 */
	buf_state = LockBufHdr(bufHdr);

	if (BUF_STATE_GET_REFCOUNT(buf_state) == 0 &&
		BUF_STATE_GET_USAGECOUNT(buf_state) == 0)
	{
		result |= BUF_REUSABLE;
	}
	else if (skip_recently_used)
	{
		/* Caller told us not to write recently-used buffers */
		UnlockBufHdr(bufHdr, buf_state);
		return result;
	}

	if (!(buf_state & BM_VALID) || !(buf_state & BM_DIRTY))
	{
		/* It's clean, so nothing to do */
		UnlockBufHdr(bufHdr, buf_state);
		return result;
	}

	/*
	 * Pin it, share-lock it, write it.  (FlushBuffer will do nothing if the
	 * buffer is clean by the time we've locked it.)
	 */
	PinBuffer_Locked(bufHdr);
	LWLockAcquire(BufferDescriptorGetContentLock(bufHdr), LW_SHARED);

	FlushBuffer(bufHdr, NULL);

	LWLockRelease(BufferDescriptorGetContentLock(bufHdr));

	tag = bufHdr->tag;

	UnpinBuffer(bufHdr, true);

	ScheduleBufferTagForWriteback(wb_context, &tag);

	return result | BUF_WRITTEN;
}

/*
 *		AtEOXact_Buffers - clean up at end of transaction.
 *
 *		As of PostgreSQL 8.0, buffer pins should get released by the
 *		ResourceOwner mechanism.  This routine is just a debugging
 *		cross-check that no pins remain.
 */
void
AtEOXact_Buffers(bool isCommit)
{
	CheckForBufferLeaks();

	AtEOXact_LocalBuffers(isCommit);

	Assert(PrivateRefCountOverflowed == 0);
}

/*
 * Initialize access to shared buffer pool
 *
 * This is called during backend startup (whether standalone or under the
 * postmaster).  It sets up for this backend's access to the already-existing
 * buffer pool.
 *
 * NB: this is called before InitProcess(), so we do not have a PGPROC and
 * cannot do LWLockAcquire; hence we can't actually access stuff in
 * shared memory yet.  We are only initializing local data here.
 * (See also InitBufferPoolBackend)
 */
void
InitBufferPoolAccess(void)
{
	HASHCTL		hash_ctl;

	memset(&PrivateRefCountArray, 0, sizeof(PrivateRefCountArray));

	hash_ctl.keysize = sizeof(int32);
	hash_ctl.entrysize = sizeof(PrivateRefCountEntry);

	PrivateRefCountHash = hash_create("PrivateRefCount", 100, &hash_ctl,
									  HASH_ELEM | HASH_BLOBS);
}

/*
 * InitBufferPoolBackend --- second-stage initialization of a new backend
 *
 * This is called after we have acquired a PGPROC and so can safely get
 * LWLocks.  We don't currently need to do anything at this stage ...
 * except register a shmem-exit callback.  AtProcExit_Buffers needs LWLock
 * access, and thereby has to be called at the corresponding phase of
 * backend shutdown.
 */
void
InitBufferPoolBackend(void)
{
	on_shmem_exit(AtProcExit_Buffers, 0);
}

/*
 * During backend exit, ensure that we released all shared-buffer locks and
 * assert that we have no remaining pins.
 */
static void
AtProcExit_Buffers(int code, Datum arg)
{
	AbortBufferIO();
	UnlockBuffers();

	CheckForBufferLeaks();

	/* localbuf.c needs a chance too */
	AtProcExit_LocalBuffers();
}

/*
 *		CheckForBufferLeaks - ensure this backend holds no buffer pins
 *
 *		As of PostgreSQL 8.0, buffer pins should get released by the
 *		ResourceOwner mechanism.  This routine is just a debugging
 *		cross-check that no pins remain.
 */
static void
CheckForBufferLeaks(void)
{
#ifdef USE_ASSERT_CHECKING
	int			RefCountErrors = 0;
	PrivateRefCountEntry *res;
	int			i;

	/* check the array */
	for (i = 0; i < REFCOUNT_ARRAY_ENTRIES; i++)
	{
		res = &PrivateRefCountArray[i];

		if (res->buffer != InvalidBuffer)
		{
			PrintBufferLeakWarning(res->buffer);
			RefCountErrors++;
		}
	}

	/* if necessary search the hash */
	if (PrivateRefCountOverflowed)
	{
		HASH_SEQ_STATUS hstat;

		hash_seq_init(&hstat, PrivateRefCountHash);
		while ((res = (PrivateRefCountEntry *) hash_seq_search(&hstat)) != NULL)
		{
			PrintBufferLeakWarning(res->buffer);
			RefCountErrors++;
		}

	}

	Assert(RefCountErrors == 0);
#endif
}

/*
 * Helper routine to issue warnings when a buffer is unexpectedly pinned
 */
void
PrintBufferLeakWarning(Buffer buffer)
{
	BufferDesc *buf;
	int32		loccount;
	char	   *path;
	BackendId	backend;
	uint32		buf_state;

	Assert(BufferIsValid(buffer));
	if (BufferIsLocal(buffer))
	{
		buf = GetLocalBufferDescriptor(-buffer - 1);
		loccount = LocalRefCount[-buffer - 1];
		backend = MyBackendId;
	}
	else
	{
		buf = GetBufferDescriptor(buffer - 1);
		loccount = GetPrivateRefCount(buffer);
		backend = InvalidBackendId;
	}

	/* theoretically we should lock the bufhdr here */
	path = relpathbackend(buf->tag.rnode, backend, buf->tag.forkNum);
	buf_state = pg_atomic_read_u32(&buf->state);
	elog(WARNING,
		 "buffer refcount leak: [%03d] "
		 "(rel=%s, blockNum=%u, flags=0x%x, refcount=%u %d)",
		 buffer, path,
		 buf->tag.blockNum, buf_state & BUF_FLAG_MASK,
		 BUF_STATE_GET_REFCOUNT(buf_state), loccount);
	pfree(path);
}

/*
 * CheckPointBuffers
 *
 * Flush all dirty blocks in buffer pool to disk at checkpoint time.
 *
 * Note: temporary relations do not participate in checkpoints, so they don't
 * need to be flushed.
 */
void
CheckPointBuffers(int flags)
{
	BufferSync(flags);
}


/*
 * Do whatever is needed to prepare for commit at the bufmgr and smgr levels
 */
void
BufmgrCommit(void)
{
	/* Nothing to do in bufmgr anymore... */
}

/*
 * BufferGetBlockNumber
 *		Returns the block number associated with a buffer.
 *
 * Note:
 *		Assumes that the buffer is valid and pinned, else the
 *		value may be obsolete immediately...
 */
BlockNumber
BufferGetBlockNumber(Buffer buffer)
{
	BufferDesc *bufHdr;

	Assert(BufferIsPinned(buffer));

	if (BufferIsLocal(buffer))
		bufHdr = GetLocalBufferDescriptor(-buffer - 1);
	else
		bufHdr = GetBufferDescriptor(buffer - 1);

	/* pinned, so OK to read tag without spinlock */
	return bufHdr->tag.blockNum;
}

/*
 * BufferGetTag
 *		Returns the SMGR ID, relfilenode, fork number and block number
 *		associated with a buffer.
 */
void
BufferGetTag(Buffer buffer, SmgrId *smgrid, RelFileNode *rnode,
			 ForkNumber *forknum, BlockNumber *blknum)
{
	BufferDesc *bufHdr;

	/* Do the same checks as BufferGetBlockNumber. */
	Assert(BufferIsPinned(buffer));

	if (BufferIsLocal(buffer))
		bufHdr = GetLocalBufferDescriptor(-buffer - 1);
	else
		bufHdr = GetBufferDescriptor(buffer - 1);

	/* pinned, so OK to read tag without spinlock */
	*smgrid = bufHdr->tag.smgrid;
	*rnode = bufHdr->tag.rnode;
	*forknum = bufHdr->tag.forkNum;
	*blknum = bufHdr->tag.blockNum;
}

/*
 * FlushBuffer
 *		Physically write out a shared buffer.
 *
 * NOTE: this actually just passes the buffer contents to the kernel; the
 * real write to disk won't happen until the kernel feels like it.  This
 * is okay from our point of view since we can redo the changes from WAL.
 * However, we will need to force the changes to disk via fsync before
 * we can checkpoint WAL.
 *
 * The caller must hold a pin on the buffer and have share-locked the
 * buffer contents.  (Note: a share-lock does not prevent updates of
 * hint bits in the buffer, so the page could change while the write
 * is in progress, but we assume that that will not invalidate the data
 * written.)
 *
 * If the caller has an smgr reference for the buffer's relation, pass it
 * as the second parameter.  If not, pass NULL.
 */
static void
FlushBuffer(BufferDesc *buf, SMgrRelation reln)
{
	XLogRecPtr	recptr;
	ErrorContextCallback errcallback;
	instr_time	io_start,
				io_time;
	Block		bufBlock;
	char	   *bufToWrite;
	uint32		buf_state;

	/*
	 * Try to start an I/O operation.  If StartBufferIO returns false, then
	 * someone else flushed the buffer before we could, so we need not do
	 * anything.
	 */
	if (!StartBufferIO(buf, false))
		return;

	/* Setup error traceback support for ereport() */
	errcallback.callback = shared_buffer_write_error_callback;
	errcallback.arg = (void *) buf;
	errcallback.previous = error_context_stack;
	error_context_stack = &errcallback;

	/* Find smgr relation for buffer */
	if (reln == NULL)
		reln = smgropen(buf->tag.smgrid, buf->tag.rnode, InvalidBackendId);

	TRACE_POSTGRESQL_BUFFER_FLUSH_START(buf->tag.forkNum,
										buf->tag.blockNum,
										reln->smgr_rnode.node.spcNode,
										reln->smgr_rnode.node.dbNode,
										reln->smgr_rnode.node.relNode);

	buf_state = LockBufHdr(buf);

	/*
	 * Run PageGetLSN while holding header lock, since we don't have the
	 * buffer locked exclusively in all cases.
	 */
	recptr = BufferGetLSN(buf);

	/* To check if block content changes while flushing. - vadim 01/17/97 */
	buf_state &= ~BM_JUST_DIRTIED;
	UnlockBufHdr(buf, buf_state);

	/*
	 * Force XLOG flush up to buffer's LSN.  This implements the basic WAL
	 * rule that log updates must hit disk before any of the data-file changes
	 * they describe do.
	 *
	 * However, this rule does not apply to unlogged relations, which will be
	 * lost after a crash anyway.  Most unlogged relation pages do not bear
	 * LSNs since we never emit WAL records for them, and therefore flushing
	 * up through the buffer LSN would be useless, but harmless.  However,
	 * GiST indexes use LSNs internally to track page-splits, and therefore
	 * unlogged GiST pages bear "fake" LSNs generated by
	 * GetFakeLSNForUnloggedRel.  It is unlikely but possible that the fake
	 * LSN counter could advance past the WAL insertion point; and if it did
	 * happen, attempting to flush WAL through that location would fail, with
	 * disastrous system-wide consequences.  To make sure that can't happen,
	 * skip the flush if the buffer isn't permanent.
	 */
	if (buf_state & BM_PERMANENT)
		XLogFlush(recptr);

	/*
	 * Now it's safe to write buffer to disk. Note that no one else should
	 * have been able to write it while we were busy with log flushing because
	 * only one process at a time can set the BM_IO_IN_PROGRESS bit.
	 */
	bufBlock = BufHdrGetBlock(buf);

	/*
	 * Update page checksum if desired.  Since we have only shared lock on the
	 * buffer, other processes might be updating hint bits in it, so we must
	 * copy the page to private storage if we do checksumming.
	 */
	bufToWrite = PageSetChecksumCopy((Page) bufBlock, buf->tag.blockNum);

	if (track_io_timing)
		INSTR_TIME_SET_CURRENT(io_start);

	/*
	 * bufToWrite is either the shared buffer or a copy, as appropriate.
	 */
	smgrwrite(reln,
			  buf->tag.forkNum,
			  buf->tag.blockNum,
			  bufToWrite,
			  false);

	if (track_io_timing)
	{
		INSTR_TIME_SET_CURRENT(io_time);
		INSTR_TIME_SUBTRACT(io_time, io_start);
		pgstat_count_buffer_write_time(INSTR_TIME_GET_MICROSEC(io_time));
		INSTR_TIME_ADD(pgBufferUsage.blk_write_time, io_time);
	}

	pgBufferUsage.shared_blks_written++;

	/*
	 * Mark the buffer as clean (unless BM_JUST_DIRTIED has become set) and
	 * end the BM_IO_IN_PROGRESS state.
	 */
	TerminateBufferIO(buf, true, 0);

	TRACE_POSTGRESQL_BUFFER_FLUSH_DONE(buf->tag.forkNum,
									   buf->tag.blockNum,
									   reln->smgr_rnode.node.spcNode,
									   reln->smgr_rnode.node.dbNode,
									   reln->smgr_rnode.node.relNode);

	/* Pop the error context stack */
	error_context_stack = errcallback.previous;
}

/*
 * RelationGetNumberOfBlocksInFork
 *		Determines the current number of pages in the specified relation fork.
 *
 * Note that the accuracy of the result will depend on the details of the
 * relation's storage. For builtin AMs it'll be accurate, but for external AMs
 * it might not be.
 */
BlockNumber
RelationGetNumberOfBlocksInFork(Relation relation, ForkNumber forkNum)
{
	switch (relation->rd_rel->relkind)
	{
		case RELKIND_SEQUENCE:
		case RELKIND_INDEX:
		case RELKIND_PARTITIONED_INDEX:
			/* Open it at the smgr level if not already done */
			RelationOpenSmgr(relation);

			return smgrnblocks(relation->rd_smgr, forkNum);

		case RELKIND_RELATION:
		case RELKIND_TOASTVALUE:
		case RELKIND_MATVIEW:
			{
				/*
				 * Not every table AM uses BLCKSZ wide fixed size blocks.
				 * Therefore tableam returns the size in bytes - but for the
				 * purpose of this routine, we want the number of blocks.
				 * Therefore divide, rounding up.
				 */
				uint64		szbytes;

				szbytes = table_relation_size(relation, forkNum);

				return (szbytes + (BLCKSZ - 1)) / BLCKSZ;
			}
		case RELKIND_VIEW:
		case RELKIND_COMPOSITE_TYPE:
		case RELKIND_FOREIGN_TABLE:
		case RELKIND_PARTITIONED_TABLE:
		default:
			Assert(false);
			break;
	}

	return 0;					/* keep compiler quiet */
}

/*
 * BufferIsPermanent
 *		Determines whether a buffer will potentially still be around after
 *		a crash.  Caller must hold a buffer pin.
 */
bool
BufferIsPermanent(Buffer buffer)
{
	BufferDesc *bufHdr;

	/* Local buffers are used only for temp relations. */
	if (BufferIsLocal(buffer))
		return false;

	/* Make sure we've got a real buffer, and that we hold a pin on it. */
	Assert(BufferIsValid(buffer));
	Assert(BufferIsPinned(buffer));

	/*
	 * BM_PERMANENT can't be changed while we hold a pin on the buffer, so we
	 * need not bother with the buffer header spinlock.  Even if someone else
	 * changes the buffer header state while we're doing this, the state is
	 * changed atomically, so we'll read the old value or the new value, but
	 * not random garbage.
	 */
	bufHdr = GetBufferDescriptor(buffer - 1);
	return (pg_atomic_read_u32(&bufHdr->state) & BM_PERMANENT) != 0;
}

/*
 * BufferGetLSNAtomic
 *		Retrieves the LSN of the buffer atomically using a buffer header lock.
 *		This is necessary for some callers who may not have an exclusive lock
 *		on the buffer.
 */
XLogRecPtr
BufferGetLSNAtomic(Buffer buffer)
{
	BufferDesc *bufHdr = GetBufferDescriptor(buffer - 1);
	char	   *page = BufferGetPage(buffer);
	XLogRecPtr	lsn;
	uint32		buf_state;

	/*
	 * If we don't need locking for correctness, fastpath out.
	 */
	if (!XLogHintBitIsNeeded() || BufferIsLocal(buffer))
		return PageGetLSN(page);

	/* Make sure we've got a real buffer, and that we hold a pin on it. */
	Assert(BufferIsValid(buffer));
	Assert(BufferIsPinned(buffer));

	buf_state = LockBufHdr(bufHdr);
	lsn = PageGetLSN(page);
	UnlockBufHdr(bufHdr, buf_state);

	return lsn;
}

/* ---------------------------------------------------------------------
 *		DropRelFileNodeBuffers
 *
 *		This function removes from the buffer pool all the pages of the
 *		specified relation forks that have block numbers >= firstDelBlock.
 *		(In particular, with firstDelBlock = 0, all pages are removed.)
 *		Dirty pages are simply dropped, without bothering to write them
 *		out first.  Therefore, this is NOT rollback-able, and so should be
 *		used only with extreme caution!
 *
 *		Currently, this is called only from smgr.c when the underlying file
 *		is about to be deleted or truncated (firstDelBlock is needed for
 *		the truncation case).  The data in the affected pages would therefore
 *		be deleted momentarily anyway, and there is no point in writing it.
 *		It is the responsibility of higher-level code to ensure that the
 *		deletion or truncation does not lose any data that could be needed
 *		later.  It is also the responsibility of higher-level code to ensure
 *		that no other process could be trying to load more pages of the
 *		relation into buffers.
 * --------------------------------------------------------------------
 */
void
DropRelFileNodeBuffers(SMgrRelation smgr_reln, ForkNumber *forkNum,
					   int nforks, BlockNumber *firstDelBlock)
{
	int			i;
	int			j;
	RelFileNodeBackend rnode;
	BlockNumber nForkBlock[MAX_FORKNUM];
	uint64 		nBlocksToInvalidate = 0;

	rnode = smgr_reln->smgr_rnode;

	/* If it's a local relation, it's localbuf.c's problem. */
	if (RelFileNodeBackendIsTemp(rnode))
	{
		if (rnode.backend == MyBackendId)
		{
			for (j = 0; j < nforks; j++)
				DropRelFileNodeLocalBuffers(rnode.node, forkNum[j],
											firstDelBlock[j]);
		}
		return;
	}

	/*
	 * To remove all the pages of the specified relation forks from the buffer
	 * pool, we need to scan the entire buffer pool but we can optimize it by
	 * finding the buffers from BufMapping table provided we know the exact
	 * size of each fork of the relation. The exact size is required to ensure
	 * that we don't leave any buffer for the relation being dropped as
	 * otherwise the background writer or checkpointer can lead to a PANIC
	 * error while flushing buffers corresponding to files that don't exist.
	 *
	 * To know the exact size, we rely on the size cached for each fork by us
	 * during recovery which limits the optimization to recovery and on
	 * standbys but we can easily extend it once we have shared cache for
	 * relation size.
	 *
	 * In recovery, we cache the value returned by the first lseek(SEEK_END)
	 * and the future writes keeps the cached value up-to-date. See
	 * smgrextend. It is possible that the value of the first lseek is smaller
	 * than the actual number of existing blocks in the file due to buggy
	 * Linux kernels that might not have accounted for the recent write. But
	 * that should be fine because there must not be any buffers after that
	 * file size.
	 */
	for (i = 0; i < nforks; i++)
	{
		/* Get the number of blocks for a relation's fork */
		nForkBlock[i] = smgrnblocks_cached(smgr_reln, forkNum[i]);

		if (nForkBlock[i] == InvalidBlockNumber)
		{
			nBlocksToInvalidate = InvalidBlockNumber;
			break;
		}

		/* calculate the number of blocks to be invalidated */
		nBlocksToInvalidate += (nForkBlock[i] - firstDelBlock[i]);
	}

	/*
	 * We apply the optimization iff the total number of blocks to invalidate
	 * is below the BUF_DROP_FULL_SCAN_THRESHOLD.
	 */
	if (BlockNumberIsValid(nBlocksToInvalidate) &&
		nBlocksToInvalidate < BUF_DROP_FULL_SCAN_THRESHOLD)
	{
		for (j = 0; j < nforks; j++)
			FindAndDropRelFileNodeBuffers(smgr_reln->smgr_which,
										  rnode.node, forkNum[j],
										  nForkBlock[j], firstDelBlock[j]);
		return;
	}

	for (i = 0; i < NBuffers; i++)
	{
		BufferDesc *bufHdr = GetBufferDescriptor(i);
		uint32		buf_state;

		/*
		 * We can make this a tad faster by prechecking the buffer tag before
		 * we attempt to lock the buffer; this saves a lot of lock
		 * acquisitions in typical cases.  It should be safe because the
		 * caller must have AccessExclusiveLock on the relation, or some other
		 * reason to be certain that no one is loading new pages of the rel
		 * into the buffer pool.  (Otherwise we might well miss such pages
		 * entirely.)  Therefore, while the tag might be changing while we
		 * look at it, it can't be changing *to* a value we care about, only
		 * *away* from such a value.  So false negatives are impossible, and
		 * false positives are safe because we'll recheck after getting the
		 * buffer lock.
		 *
		 * We could check forkNum and blockNum as well as the rnode, but the
		 * incremental win from doing so seems small.
		 */
		if (!RelFileNodeEquals(bufHdr->tag.rnode, rnode.node))
			continue;

		buf_state = LockBufHdr(bufHdr);

		for (j = 0; j < nforks; j++)
		{
			if (RelFileNodeEquals(bufHdr->tag.rnode, rnode.node) &&
				bufHdr->tag.forkNum == forkNum[j] &&
				bufHdr->tag.blockNum >= firstDelBlock[j])
			{
				InvalidateBuffer(bufHdr);	/* releases spinlock */
				break;
			}
		}
		if (j >= nforks)
			UnlockBufHdr(bufHdr, buf_state);
	}
}

/* ---------------------------------------------------------------------
 *		DropRelFileNodesAllBuffers
 *
 *		This function removes from the buffer pool all the pages of all
 *		forks of the specified relations.  It's equivalent to calling
 *		DropRelFileNodeBuffers once per fork per relation with
 *		firstDelBlock = 0.
 * --------------------------------------------------------------------
 */
void
DropRelFileNodesAllBuffers(SMgrRelation *smgr_reln, int nnodes)
{
	int			i;
	int			j;
	int			n = 0;
	SMgrRelation *rels;
	BlockNumber (*block)[MAX_FORKNUM + 1];
	uint64 		nBlocksToInvalidate = 0;
	RelFileNode *nodes;
	bool		cached = true;
	bool		use_bsearch;

	if (nnodes == 0)
		return;

	rels = palloc(sizeof(SMgrRelation) * nnodes);	/* non-local relations */

	/* If it's a local relation, it's localbuf.c's problem. */
	for (i = 0; i < nnodes; i++)
	{
		if (RelFileNodeBackendIsTemp(smgr_reln[i]->smgr_rnode))
		{
			if (smgr_reln[i]->smgr_rnode.backend == MyBackendId)
				DropRelFileNodeAllLocalBuffers(smgr_reln[i]->smgr_rnode.node);
		}
		else
			rels[n++] = smgr_reln[i];
	}

	/*
	 * If there are no non-local relations, then we're done. Release the
	 * memory and return.
	 */
	if (n == 0)
	{
		pfree(rels);
		return;
	}

	/*
	 * This is used to remember the number of blocks for all the relations
	 * forks.
	 */
	block = (BlockNumber (*)[MAX_FORKNUM + 1])
		palloc(sizeof(BlockNumber) * n * (MAX_FORKNUM + 1));

	/*
	 * We can avoid scanning the entire buffer pool if we know the exact size
	 * of each of the given relation forks. See DropRelFileNodeBuffers.
	 */
	for (i = 0; i < n && cached; i++)
	{
		for (j = 0; j <= MAX_FORKNUM; j++)
		{
			/* Get the number of blocks for a relation's fork. */
			block[i][j] = smgrnblocks_cached(rels[i], j);

			/* We need to only consider the relation forks that exists. */
			if (block[i][j] == InvalidBlockNumber)
			{
				if (!smgrexists(rels[i], j))
					continue;
				cached = false;
				break;
			}

			/* calculate the total number of blocks to be invalidated */
			nBlocksToInvalidate += block[i][j];
		}
	}

	/*
	 * We apply the optimization iff the total number of blocks to invalidate
	 * is below the BUF_DROP_FULL_SCAN_THRESHOLD.
	 */
	if (cached && nBlocksToInvalidate < BUF_DROP_FULL_SCAN_THRESHOLD)
	{
		for (i = 0; i < n; i++)
		{
			for (j = 0; j <= MAX_FORKNUM; j++)
			{
				/* ignore relation forks that doesn't exist */
				if (!BlockNumberIsValid(block[i][j]))
					continue;

				/* drop all the buffers for a particular relation fork */
				FindAndDropRelFileNodeBuffers(rels[i]->smgr_which,
											  rels[i]->smgr_rnode.node,
											  j, block[i][j], 0);
			}
		}

		pfree(block);
		pfree(rels);
		return;
	}

	pfree(block);
	nodes = palloc(sizeof(RelFileNode) * n);	/* non-local relations */
	for (i = 0; i < n; i++)
		nodes[i] = rels[i]->smgr_rnode.node;

	/*
	 * For low number of relations to drop just use a simple walk through, to
	 * save the bsearch overhead. The threshold to use is rather a guess than
	 * an exactly determined value, as it depends on many factors (CPU and RAM
	 * speeds, amount of shared buffers etc.).
	 */
	use_bsearch = n > RELS_BSEARCH_THRESHOLD;

	/* sort the list of rnodes if necessary */
	if (use_bsearch)
		pg_qsort(nodes, n, sizeof(RelFileNode), rnode_comparator);

	for (i = 0; i < NBuffers; i++)
	{
		RelFileNode *rnode = NULL;
		BufferDesc *bufHdr = GetBufferDescriptor(i);
		uint32		buf_state;

		/*
		 * As in DropRelFileNodeBuffers, an unlocked precheck should be safe
		 * and saves some cycles.
		 */

		if (!use_bsearch)
		{
			int			j;

			for (j = 0; j < n; j++)
			{
				if (RelFileNodeEquals(bufHdr->tag.rnode, nodes[j]))
				{
					rnode = &nodes[j];
					break;
				}
			}
		}
		else
		{
			rnode = bsearch((const void *) &(bufHdr->tag.rnode),
							nodes, n, sizeof(RelFileNode),
							rnode_comparator);
		}

		/* buffer doesn't belong to any of the given relfilenodes; skip it */
		if (rnode == NULL)
			continue;

		buf_state = LockBufHdr(bufHdr);
		if (RelFileNodeEquals(bufHdr->tag.rnode, (*rnode)))
			InvalidateBuffer(bufHdr);	/* releases spinlock */
		else
			UnlockBufHdr(bufHdr, buf_state);
	}

	pfree(nodes);
	pfree(rels);
}

/* ---------------------------------------------------------------------
 *		FindAndDropRelFileNodeBuffers
 *
 *		This function performs look up in BufMapping table and removes from the
 *		buffer pool all the pages of the specified relation fork that has block
 *		number >= firstDelBlock. (In particular, with firstDelBlock = 0, all
 *		pages are removed.)
 * --------------------------------------------------------------------
 */
static void
FindAndDropRelFileNodeBuffers(SmgrId smgrid, RelFileNode rnode,
							  ForkNumber forkNum,
							  BlockNumber nForkBlock,
							  BlockNumber firstDelBlock)
{
	BlockNumber curBlock;

	for (curBlock = firstDelBlock; curBlock < nForkBlock; curBlock++)
	{
		uint32		bufHash;	/* hash value for tag */
		BufferTag	bufTag;		/* identity of requested block */
		LWLock	   *bufPartitionLock;	/* buffer partition lock for it */
		int			buf_id;
		BufferDesc *bufHdr;
		uint32		buf_state;

		/* create a tag so we can lookup the buffer */
		INIT_BUFFERTAG(bufTag, smgrid, rnode, forkNum, curBlock);

		/* determine its hash code and partition lock ID */
		bufHash = BufTableHashCode(&bufTag);
		bufPartitionLock = BufMappingPartitionLock(bufHash);

		/* Check that it is in the buffer pool. If not, do nothing. */
		LWLockAcquire(bufPartitionLock, LW_SHARED);
		buf_id = BufTableLookup(&bufTag, bufHash);
		LWLockRelease(bufPartitionLock);

		if (buf_id < 0)
			continue;

		bufHdr = GetBufferDescriptor(buf_id);

		/*
		 * We need to lock the buffer header and recheck if the buffer is
		 * still associated with the same block because the buffer could be
		 * evicted by some other backend loading blocks for a different
		 * relation after we release lock on the BufMapping table.
		 */
		buf_state = LockBufHdr(bufHdr);

		if (RelFileNodeEquals(bufHdr->tag.rnode, rnode) &&
			bufHdr->tag.forkNum == forkNum &&
			bufHdr->tag.blockNum >= firstDelBlock)
			InvalidateBuffer(bufHdr);	/* releases spinlock */
		else
			UnlockBufHdr(bufHdr, buf_state);
	}
}

/* ---------------------------------------------------------------------
 *		DropDatabaseBuffers
 *
 *		This function removes all the buffers in the buffer cache for a
 *		particular database.  Dirty pages are simply dropped, without
 *		bothering to write them out first.  This is used when we destroy a
 *		database, to avoid trying to flush data to disk when the directory
 *		tree no longer exists.  Implementation is pretty similar to
 *		DropRelFileNodeBuffers() which is for destroying just one relation.
 * --------------------------------------------------------------------
 */
void
DropDatabaseBuffers(Oid dbid)
{
	int			i;

	/*
	 * We needn't consider local buffers, since by assumption the target
	 * database isn't our own.
	 */

	for (i = 0; i < NBuffers; i++)
	{
		BufferDesc *bufHdr = GetBufferDescriptor(i);
		uint32		buf_state;

		/*
		 * As in DropRelFileNodeBuffers, an unlocked precheck should be safe
		 * and saves some cycles.
		 */
		if (bufHdr->tag.rnode.dbNode != dbid)
			continue;

		buf_state = LockBufHdr(bufHdr);
		if (bufHdr->tag.rnode.dbNode == dbid)
			InvalidateBuffer(bufHdr);	/* releases spinlock */
		else
			UnlockBufHdr(bufHdr, buf_state);
	}
}

/* -----------------------------------------------------------------
 *		PrintBufferDescs
 *
 *		this function prints all the buffer descriptors, for debugging
 *		use only.
 * -----------------------------------------------------------------
 */
#ifdef NOT_USED
void
PrintBufferDescs(void)
{
	int			i;

	for (i = 0; i < NBuffers; ++i)
	{
		BufferDesc *buf = GetBufferDescriptor(i);
		Buffer		b = BufferDescriptorGetBuffer(buf);

		/* theoretically we should lock the bufhdr here */
		elog(LOG,
			 "[%02d] (freeNext=%d, rel=%s, "
			 "blockNum=%u, flags=0x%x, refcount=%u %d)",
			 i, buf->freeNext,
			 relpathbackend(buf->tag.rnode, InvalidBackendId, buf->tag.forkNum),
			 buf->tag.blockNum, buf->flags,
			 buf->refcount, GetPrivateRefCount(b));
	}
}
#endif

#ifdef NOT_USED
void
PrintPinnedBufs(void)
{
	int			i;

	for (i = 0; i < NBuffers; ++i)
	{
		BufferDesc *buf = GetBufferDescriptor(i);
		Buffer		b = BufferDescriptorGetBuffer(buf);

		if (GetPrivateRefCount(b) > 0)
		{
			/* theoretically we should lock the bufhdr here */
			elog(LOG,
				 "[%02d] (freeNext=%d, rel=%s, "
				 "blockNum=%u, flags=0x%x, refcount=%u %d)",
				 i, buf->freeNext,
				 relpathperm(buf->tag.rnode, buf->tag.forkNum),
				 buf->tag.blockNum, buf->flags,
				 buf->refcount, GetPrivateRefCount(b));
		}
	}
}
#endif

/* ---------------------------------------------------------------------
 *		FlushRelationBuffers
 *
 *		This function writes all dirty pages of a relation out to disk
 *		(or more accurately, out to kernel disk buffers), ensuring that the
 *		kernel has an up-to-date view of the relation.
 *
 *		Generally, the caller should be holding AccessExclusiveLock on the
 *		target relation to ensure that no other backend is busy dirtying
 *		more blocks of the relation; the effects can't be expected to last
 *		after the lock is released.
 *
 *		XXX currently it sequentially searches the buffer pool, should be
 *		changed to more clever ways of searching.  This routine is not
 *		used in any performance-critical code paths, so it's not worth
 *		adding additional overhead to normal paths to make it go faster.
 * --------------------------------------------------------------------
 */
void
FlushRelationBuffers(Relation rel)
{
	int			i;
	BufferDesc *bufHdr;

	/* Open rel at the smgr level if not already done */
	RelationOpenSmgr(rel);

	if (RelationUsesLocalBuffers(rel))
	{
		for (i = 0; i < NLocBuffer; i++)
		{
			uint32		buf_state;

			bufHdr = GetLocalBufferDescriptor(i);
			if (RelFileNodeEquals(bufHdr->tag.rnode, rel->rd_node) &&
				((buf_state = pg_atomic_read_u32(&bufHdr->state)) &
				 (BM_VALID | BM_DIRTY)) == (BM_VALID | BM_DIRTY))
			{
				ErrorContextCallback errcallback;
				Page		localpage;

				localpage = (char *) LocalBufHdrGetBlock(bufHdr);

				/* Setup error traceback support for ereport() */
				errcallback.callback = local_buffer_write_error_callback;
				errcallback.arg = (void *) bufHdr;
				errcallback.previous = error_context_stack;
				error_context_stack = &errcallback;

				PageSetChecksumInplace(localpage, bufHdr->tag.blockNum);

				smgrwrite(rel->rd_smgr,
						  bufHdr->tag.forkNum,
						  bufHdr->tag.blockNum,
						  localpage,
						  false);

				buf_state &= ~(BM_DIRTY | BM_JUST_DIRTIED);
				pg_atomic_unlocked_write_u32(&bufHdr->state, buf_state);

				/* Pop the error context stack */
				error_context_stack = errcallback.previous;
			}
		}

		return;
	}

	/* Make sure we can handle the pin inside the loop */
	ResourceOwnerEnlargeBuffers(CurrentResourceOwner);

	for (i = 0; i < NBuffers; i++)
	{
		uint32		buf_state;

		bufHdr = GetBufferDescriptor(i);

		/*
		 * As in DropRelFileNodeBuffers, an unlocked precheck should be safe
		 * and saves some cycles.
		 */
		if (!RelFileNodeEquals(bufHdr->tag.rnode, rel->rd_node))
			continue;

		ReservePrivateRefCountEntry();

		buf_state = LockBufHdr(bufHdr);
		if (RelFileNodeEquals(bufHdr->tag.rnode, rel->rd_node) &&
			(buf_state & (BM_VALID | BM_DIRTY)) == (BM_VALID | BM_DIRTY))
		{
			PinBuffer_Locked(bufHdr);
			LWLockAcquire(BufferDescriptorGetContentLock(bufHdr), LW_SHARED);
			FlushBuffer(bufHdr, rel->rd_smgr);
			LWLockRelease(BufferDescriptorGetContentLock(bufHdr));
			UnpinBuffer(bufHdr, true);
		}
		else
			UnlockBufHdr(bufHdr, buf_state);
	}
}

/* ---------------------------------------------------------------------
 *		FlushRelationsAllBuffers
 *
 *		This function flushes out of the buffer pool all the pages of all
 *		forks of the specified smgr relations.  It's equivalent to calling
 *		FlushRelationBuffers once per fork per relation.  The relations are
 *		assumed not to use local buffers.
 * --------------------------------------------------------------------
 */
void
FlushRelationsAllBuffers(SMgrRelation *smgrs, int nrels)
{
	int			i;
	SMgrSortArray *srels;
	bool		use_bsearch;

	if (nrels == 0)
		return;

	/* fill-in array for qsort */
	srels = palloc(sizeof(SMgrSortArray) * nrels);

	for (i = 0; i < nrels; i++)
	{
		Assert(!RelFileNodeBackendIsTemp(smgrs[i]->smgr_rnode));

		srels[i].rnode = smgrs[i]->smgr_rnode.node;
		srels[i].srel = smgrs[i];
	}

	/*
	 * Save the bsearch overhead for low number of relations to sync. See
	 * DropRelFileNodesAllBuffers for details.
	 */
	use_bsearch = nrels > RELS_BSEARCH_THRESHOLD;

	/* sort the list of SMgrRelations if necessary */
	if (use_bsearch)
		pg_qsort(srels, nrels, sizeof(SMgrSortArray), rnode_comparator);

	/* Make sure we can handle the pin inside the loop */
	ResourceOwnerEnlargeBuffers(CurrentResourceOwner);

	for (i = 0; i < NBuffers; i++)
	{
		SMgrSortArray *srelent = NULL;
		BufferDesc *bufHdr = GetBufferDescriptor(i);
		uint32		buf_state;

		/*
		 * As in DropRelFileNodeBuffers, an unlocked precheck should be safe
		 * and saves some cycles.
		 */

		if (!use_bsearch)
		{
			int			j;

			for (j = 0; j < nrels; j++)
			{
				if (RelFileNodeEquals(bufHdr->tag.rnode, srels[j].rnode))
				{
					srelent = &srels[j];
					break;
				}
			}

		}
		else
		{
			srelent = bsearch((const void *) &(bufHdr->tag.rnode),
							  srels, nrels, sizeof(SMgrSortArray),
							  rnode_comparator);
		}

		/* buffer doesn't belong to any of the given relfilenodes; skip it */
		if (srelent == NULL)
			continue;

		ReservePrivateRefCountEntry();

		buf_state = LockBufHdr(bufHdr);
		if (RelFileNodeEquals(bufHdr->tag.rnode, srelent->rnode) &&
			(buf_state & (BM_VALID | BM_DIRTY)) == (BM_VALID | BM_DIRTY))
		{
			PinBuffer_Locked(bufHdr);
			LWLockAcquire(BufferDescriptorGetContentLock(bufHdr), LW_SHARED);
			FlushBuffer(bufHdr, srelent->srel);
			LWLockRelease(BufferDescriptorGetContentLock(bufHdr));
			UnpinBuffer(bufHdr, true);
		}
		else
			UnlockBufHdr(bufHdr, buf_state);
	}

	pfree(srels);
}

/* ---------------------------------------------------------------------
 *		FlushDatabaseBuffers
 *
 *		This function writes all dirty pages of a database out to disk
 *		(or more accurately, out to kernel disk buffers), ensuring that the
 *		kernel has an up-to-date view of the database.
 *
 *		Generally, the caller should be holding an appropriate lock to ensure
 *		no other backend is active in the target database; otherwise more
 *		pages could get dirtied.
 *
 *		Note we don't worry about flushing any pages of temporary relations.
 *		It's assumed these wouldn't be interesting.
 * --------------------------------------------------------------------
 */
void
FlushDatabaseBuffers(Oid dbid)
{
	int			i;
	BufferDesc *bufHdr;

	/* Make sure we can handle the pin inside the loop */
	ResourceOwnerEnlargeBuffers(CurrentResourceOwner);

	for (i = 0; i < NBuffers; i++)
	{
		uint32		buf_state;

		bufHdr = GetBufferDescriptor(i);

		/*
		 * As in DropRelFileNodeBuffers, an unlocked precheck should be safe
		 * and saves some cycles.
		 */
		if (bufHdr->tag.rnode.dbNode != dbid)
			continue;

		ReservePrivateRefCountEntry();

		buf_state = LockBufHdr(bufHdr);
		if (bufHdr->tag.rnode.dbNode == dbid &&
			(buf_state & (BM_VALID | BM_DIRTY)) == (BM_VALID | BM_DIRTY))
		{
			PinBuffer_Locked(bufHdr);
			LWLockAcquire(BufferDescriptorGetContentLock(bufHdr), LW_SHARED);
			FlushBuffer(bufHdr, NULL);
			LWLockRelease(BufferDescriptorGetContentLock(bufHdr));
			UnpinBuffer(bufHdr, true);
		}
		else
			UnlockBufHdr(bufHdr, buf_state);
	}
}

/*
 * Flush a previously, shared or exclusively, locked and pinned buffer to the
 * OS.
 */
void
FlushOneBuffer(Buffer buffer)
{
	BufferDesc *bufHdr;

	/* currently not needed, but no fundamental reason not to support */
	Assert(!BufferIsLocal(buffer));

	Assert(BufferIsPinned(buffer));

	bufHdr = GetBufferDescriptor(buffer - 1);

	Assert(LWLockHeldByMe(BufferDescriptorGetContentLock(bufHdr)));

	FlushBuffer(bufHdr, NULL);
}

/*
 * ReleaseBuffer -- release the pin on a buffer
 */
void
ReleaseBuffer(Buffer buffer)
{
	if (!BufferIsValid(buffer))
		elog(ERROR, "bad buffer ID: %d", buffer);

	if (BufferIsLocal(buffer))
	{
		ResourceOwnerForgetBuffer(CurrentResourceOwner, buffer);

		Assert(LocalRefCount[-buffer - 1] > 0);
		LocalRefCount[-buffer - 1]--;
		return;
	}

	UnpinBuffer(GetBufferDescriptor(buffer - 1), true);
}

/*
 * UnlockReleaseBuffer -- release the content lock and pin on a buffer
 *
 * This is just a shorthand for a common combination.
 */
void
UnlockReleaseBuffer(Buffer buffer)
{
	LockBuffer(buffer, BUFFER_LOCK_UNLOCK);
	ReleaseBuffer(buffer);
}

/*
 * IncrBufferRefCount
 *		Increment the pin count on a buffer that we have *already* pinned
 *		at least once.
 *
 *		This function cannot be used on a buffer we do not have pinned,
 *		because it doesn't change the shared buffer state.
 */
void
IncrBufferRefCount(Buffer buffer)
{
	Assert(BufferIsPinned(buffer));
	ResourceOwnerEnlargeBuffers(CurrentResourceOwner);
	if (BufferIsLocal(buffer))
		LocalRefCount[-buffer - 1]++;
	else
	{
		PrivateRefCountEntry *ref;

		ref = GetPrivateRefCountEntry(buffer, true);
		Assert(ref != NULL);
		ref->refcount++;
	}
	ResourceOwnerRememberBuffer(CurrentResourceOwner, buffer);
}

/*
 * MarkBufferDirtyHint
 *
 *	Mark a buffer dirty for non-critical changes.
 *
 * This is essentially the same as MarkBufferDirty, except:
 *
 * 1. The caller does not write WAL; so if checksums are enabled, we may need
 *	  to write an XLOG_FPI_FOR_HINT WAL record to protect against torn pages.
 * 2. The caller might have only share-lock instead of exclusive-lock on the
 *	  buffer's content lock.
 * 3. This function does not guarantee that the buffer is always marked dirty
 *	  (due to a race condition), so it cannot be used for important changes.
 */
void
MarkBufferDirtyHint(Buffer buffer, bool buffer_std)
{
	BufferDesc *bufHdr;
	Page		page = BufferGetPage(buffer);

	if (!BufferIsValid(buffer))
		elog(ERROR, "bad buffer ID: %d", buffer);

	if (BufferIsLocal(buffer))
	{
		MarkLocalBufferDirty(buffer);
		return;
	}

	bufHdr = GetBufferDescriptor(buffer - 1);

	Assert(GetPrivateRefCount(buffer) > 0);
	/* here, either share or exclusive lock is OK */
	Assert(LWLockHeldByMe(BufferDescriptorGetContentLock(bufHdr)));

	/*
	 * This routine might get called many times on the same page, if we are
	 * making the first scan after commit of an xact that added/deleted many
	 * tuples. So, be as quick as we can if the buffer is already dirty.  We
	 * do this by not acquiring spinlock if it looks like the status bits are
	 * already set.  Since we make this test unlocked, there's a chance we
	 * might fail to notice that the flags have just been cleared, and failed
	 * to reset them, due to memory-ordering issues.  But since this function
	 * is only intended to be used in cases where failing to write out the
	 * data would be harmless anyway, it doesn't really matter.
	 */
	if ((pg_atomic_read_u32(&bufHdr->state) & (BM_DIRTY | BM_JUST_DIRTIED)) !=
		(BM_DIRTY | BM_JUST_DIRTIED))
	{
		XLogRecPtr	lsn = InvalidXLogRecPtr;
		bool		dirtied = false;
		bool		delayChkpt = false;
		uint32		buf_state;

		/*
		 * If we need to protect hint bit updates from torn writes, WAL-log a
		 * full page image of the page. This full page image is only necessary
		 * if the hint bit update is the first change to the page since the
		 * last checkpoint.
		 *
		 * We don't check full_page_writes here because that logic is included
		 * when we call XLogInsert() since the value changes dynamically.
		 */
		if (XLogHintBitIsNeeded() &&
			(pg_atomic_read_u32(&bufHdr->state) & BM_PERMANENT))
		{
			/*
			 * If we must not write WAL, due to a relfilenode-specific
			 * condition or being in recovery, don't dirty the page.  We can
			 * set the hint, just not dirty the page as a result so the hint
			 * is lost when we evict the page or shutdown.
			 *
			 * See src/backend/storage/page/README for longer discussion.
			 */
			if (RecoveryInProgress() ||
				RelFileNodeSkippingWAL(bufHdr->tag.rnode))
				return;

			/*
			 * If the block is already dirty because we either made a change
			 * or set a hint already, then we don't need to write a full page
			 * image.  Note that aggressive cleaning of blocks dirtied by hint
			 * bit setting would increase the call rate. Bulk setting of hint
			 * bits would reduce the call rate...
			 *
			 * We must issue the WAL record before we mark the buffer dirty.
			 * Otherwise we might write the page before we write the WAL. That
			 * causes a race condition, since a checkpoint might occur between
			 * writing the WAL record and marking the buffer dirty. We solve
			 * that with a kluge, but one that is already in use during
			 * transaction commit to prevent race conditions. Basically, we
			 * simply prevent the checkpoint WAL record from being written
			 * until we have marked the buffer dirty. We don't start the
			 * checkpoint flush until we have marked dirty, so our checkpoint
			 * must flush the change to disk successfully or the checkpoint
			 * never gets written, so crash recovery will fix.
			 *
			 * It's possible we may enter here without an xid, so it is
			 * essential that CreateCheckpoint waits for virtual transactions
			 * rather than full transactionids.
			 */
			MyProc->delayChkpt = delayChkpt = true;
			lsn = XLogSaveBufferForHint(buffer, buffer_std);
		}

		buf_state = LockBufHdr(bufHdr);

		Assert(BUF_STATE_GET_REFCOUNT(buf_state) > 0);

		if (!(buf_state & BM_DIRTY))
		{
			dirtied = true;		/* Means "will be dirtied by this action" */

			/*
			 * Set the page LSN if we wrote a backup block. We aren't supposed
			 * to set this when only holding a share lock but as long as we
			 * serialise it somehow we're OK. We choose to set LSN while
			 * holding the buffer header lock, which causes any reader of an
			 * LSN who holds only a share lock to also obtain a buffer header
			 * lock before using PageGetLSN(), which is enforced in
			 * BufferGetLSNAtomic().
			 *
			 * If checksums are enabled, you might think we should reset the
			 * checksum here. That will happen when the page is written
			 * sometime later in this checkpoint cycle.
			 */
			if (!XLogRecPtrIsInvalid(lsn))
				PageSetLSN(page, lsn);
		}

		buf_state |= BM_DIRTY | BM_JUST_DIRTIED;
		UnlockBufHdr(bufHdr, buf_state);

		if (delayChkpt)
			MyProc->delayChkpt = false;

		if (dirtied)
		{
			VacuumPageDirty++;
			pgBufferUsage.shared_blks_dirtied++;
			if (VacuumCostActive)
				VacuumCostBalance += VacuumCostPageDirty;
		}
	}
}

/*
 * Release buffer content locks for shared buffers.
 *
 * Used to clean up after errors.
 *
 * Currently, we can expect that lwlock.c's LWLockReleaseAll() took care
 * of releasing buffer content locks per se; the only thing we need to deal
 * with here is clearing any PIN_COUNT request that was in progress.
 */
void
UnlockBuffers(void)
{
	BufferDesc *buf = PinCountWaitBuf;

	if (buf)
	{
		uint32		buf_state;

		buf_state = LockBufHdr(buf);

		/*
		 * Don't complain if flag bit not set; it could have been reset but we
		 * got a cancel/die interrupt before getting the signal.
		 */
		if ((buf_state & BM_PIN_COUNT_WAITER) != 0 &&
			buf->wait_backend_pid == MyProcPid)
			buf_state &= ~BM_PIN_COUNT_WAITER;

		UnlockBufHdr(buf, buf_state);

		PinCountWaitBuf = NULL;
	}
}

/*
 * Acquire or release the content_lock for the buffer.
 */
void
LockBuffer(Buffer buffer, int mode)
{
	BufferDesc *buf;

	Assert(BufferIsPinned(buffer));
	if (BufferIsLocal(buffer))
		return;					/* local buffers need no lock */

	buf = GetBufferDescriptor(buffer - 1);

	if (mode == BUFFER_LOCK_UNLOCK)
		LWLockRelease(BufferDescriptorGetContentLock(buf));
	else if (mode == BUFFER_LOCK_SHARE)
		LWLockAcquire(BufferDescriptorGetContentLock(buf), LW_SHARED);
	else if (mode == BUFFER_LOCK_EXCLUSIVE)
		LWLockAcquire(BufferDescriptorGetContentLock(buf), LW_EXCLUSIVE);
	else
		elog(ERROR, "unrecognized buffer lock mode: %d", mode);
}

/*
 * Acquire the content_lock for the buffer, but only if we don't have to wait.
 *
 * This assumes the caller wants BUFFER_LOCK_EXCLUSIVE mode.
 */
bool
ConditionalLockBuffer(Buffer buffer)
{
	BufferDesc *buf;

	Assert(BufferIsPinned(buffer));
	if (BufferIsLocal(buffer))
		return true;			/* act as though we got it */

	buf = GetBufferDescriptor(buffer - 1);

	return LWLockConditionalAcquire(BufferDescriptorGetContentLock(buf),
									LW_EXCLUSIVE);
}

/*
 * LockBufferForCleanup - lock a buffer in preparation for deleting items
 *
 * Items may be deleted from a disk page only when the caller (a) holds an
 * exclusive lock on the buffer and (b) has observed that no other backend
 * holds a pin on the buffer.  If there is a pin, then the other backend
 * might have a pointer into the buffer (for example, a heapscan reference
 * to an item --- see README for more details).  It's OK if a pin is added
 * after the cleanup starts, however; the newly-arrived backend will be
 * unable to look at the page until we release the exclusive lock.
 *
 * To implement this protocol, a would-be deleter must pin the buffer and
 * then call LockBufferForCleanup().  LockBufferForCleanup() is similar to
 * LockBuffer(buffer, BUFFER_LOCK_EXCLUSIVE), except that it loops until
 * it has successfully observed pin count = 1.
 */
void
LockBufferForCleanup(Buffer buffer)
{
	BufferDesc *bufHdr;
	char	   *new_status = NULL;
	TimestampTz waitStart = 0;
	bool		logged_recovery_conflict = false;

	Assert(BufferIsPinned(buffer));
	Assert(PinCountWaitBuf == NULL);

	if (BufferIsLocal(buffer))
	{
		/* There should be exactly one pin */
		if (LocalRefCount[-buffer - 1] != 1)
			elog(ERROR, "incorrect local pin count: %d",
				 LocalRefCount[-buffer - 1]);
		/* Nobody else to wait for */
		return;
	}

	/* There should be exactly one local pin */
	if (GetPrivateRefCount(buffer) != 1)
		elog(ERROR, "incorrect local pin count: %d",
			 GetPrivateRefCount(buffer));

	bufHdr = GetBufferDescriptor(buffer - 1);

	for (;;)
	{
		uint32		buf_state;

		/* Try to acquire lock */
		LockBuffer(buffer, BUFFER_LOCK_EXCLUSIVE);
		buf_state = LockBufHdr(bufHdr);

		Assert(BUF_STATE_GET_REFCOUNT(buf_state) > 0);
		if (BUF_STATE_GET_REFCOUNT(buf_state) == 1)
		{
			/* Successfully acquired exclusive lock with pincount 1 */
			UnlockBufHdr(bufHdr, buf_state);

			/*
			 * Emit the log message if recovery conflict on buffer pin was
			 * resolved but the startup process waited longer than
			 * deadlock_timeout for it.
			 */
			if (logged_recovery_conflict)
				LogRecoveryConflict(PROCSIG_RECOVERY_CONFLICT_BUFFERPIN,
									waitStart, GetCurrentTimestamp(),
									NULL, false);

			/* Report change to non-waiting status */
			if (new_status)
			{
				set_ps_display(new_status);
				pfree(new_status);
			}
			return;
		}
		/* Failed, so mark myself as waiting for pincount 1 */
		if (buf_state & BM_PIN_COUNT_WAITER)
		{
			UnlockBufHdr(bufHdr, buf_state);
			LockBuffer(buffer, BUFFER_LOCK_UNLOCK);
			elog(ERROR, "multiple backends attempting to wait for pincount 1");
		}
		bufHdr->wait_backend_pid = MyProcPid;
		PinCountWaitBuf = bufHdr;
		buf_state |= BM_PIN_COUNT_WAITER;
		UnlockBufHdr(bufHdr, buf_state);
		LockBuffer(buffer, BUFFER_LOCK_UNLOCK);

		/* Wait to be signaled by UnpinBuffer() */
		if (InHotStandby)
		{
			/* Report change to waiting status */
			if (update_process_title && new_status == NULL)
			{
				const char *old_status;
				int			len;

				old_status = get_ps_display(&len);
				new_status = (char *) palloc(len + 8 + 1);
				memcpy(new_status, old_status, len);
				strcpy(new_status + len, " waiting");
				set_ps_display(new_status);
				new_status[len] = '\0'; /* truncate off " waiting" */
			}

			/*
			 * Emit the log message if the startup process is waiting longer
			 * than deadlock_timeout for recovery conflict on buffer pin.
			 *
			 * Skip this if first time through because the startup process has
			 * not started waiting yet in this case. So, the wait start
			 * timestamp is set after this logic.
			 */
			if (waitStart != 0 && !logged_recovery_conflict)
			{
				TimestampTz now = GetCurrentTimestamp();

				if (TimestampDifferenceExceeds(waitStart, now,
											   DeadlockTimeout))
				{
					LogRecoveryConflict(PROCSIG_RECOVERY_CONFLICT_BUFFERPIN,
										waitStart, now, NULL, true);
					logged_recovery_conflict = true;
				}
			}

			/*
			 * Set the wait start timestamp if logging is enabled and first
			 * time through.
			 */
			if (log_recovery_conflict_waits && waitStart == 0)
				waitStart = GetCurrentTimestamp();

			/* Publish the bufid that Startup process waits on */
			SetStartupBufferPinWaitBufId(buffer - 1);
			/* Set alarm and then wait to be signaled by UnpinBuffer() */
			ResolveRecoveryConflictWithBufferPin();
			/* Reset the published bufid */
			SetStartupBufferPinWaitBufId(-1);
		}
		else
			ProcWaitForSignal(PG_WAIT_BUFFER_PIN);

		/*
		 * Remove flag marking us as waiter. Normally this will not be set
		 * anymore, but ProcWaitForSignal() can return for other signals as
		 * well.  We take care to only reset the flag if we're the waiter, as
		 * theoretically another backend could have started waiting. That's
		 * impossible with the current usages due to table level locking, but
		 * better be safe.
		 */
		buf_state = LockBufHdr(bufHdr);
		if ((buf_state & BM_PIN_COUNT_WAITER) != 0 &&
			bufHdr->wait_backend_pid == MyProcPid)
			buf_state &= ~BM_PIN_COUNT_WAITER;
		UnlockBufHdr(bufHdr, buf_state);

		PinCountWaitBuf = NULL;
		/* Loop back and try again */
	}
}

/*
 * Check called from RecoveryConflictInterrupt handler when Startup
 * process requests cancellation of all pin holders that are blocking it.
 */
bool
HoldingBufferPinThatDelaysRecovery(void)
{
	int			bufid = GetStartupBufferPinWaitBufId();

	/*
	 * If we get woken slowly then it's possible that the Startup process was
	 * already woken by other backends before we got here. Also possible that
	 * we get here by multiple interrupts or interrupts at inappropriate
	 * times, so make sure we do nothing if the bufid is not set.
	 */
	if (bufid < 0)
		return false;

	if (GetPrivateRefCount(bufid + 1) > 0)
		return true;

	return false;
}

/*
 * ConditionalLockBufferForCleanup - as above, but don't wait to get the lock
 *
 * We won't loop, but just check once to see if the pin count is OK.  If
 * not, return false with no lock held.
 */
bool
ConditionalLockBufferForCleanup(Buffer buffer)
{
	BufferDesc *bufHdr;
	uint32		buf_state,
				refcount;

	Assert(BufferIsValid(buffer));

	if (BufferIsLocal(buffer))
	{
		refcount = LocalRefCount[-buffer - 1];
		/* There should be exactly one pin */
		Assert(refcount > 0);
		if (refcount != 1)
			return false;
		/* Nobody else to wait for */
		return true;
	}

	/* There should be exactly one local pin */
	refcount = GetPrivateRefCount(buffer);
	Assert(refcount);
	if (refcount != 1)
		return false;

	/* Try to acquire lock */
	if (!ConditionalLockBuffer(buffer))
		return false;

	bufHdr = GetBufferDescriptor(buffer - 1);
	buf_state = LockBufHdr(bufHdr);
	refcount = BUF_STATE_GET_REFCOUNT(buf_state);

	Assert(refcount > 0);
	if (refcount == 1)
	{
		/* Successfully acquired exclusive lock with pincount 1 */
		UnlockBufHdr(bufHdr, buf_state);
		return true;
	}

	/* Failed, so release the lock */
	UnlockBufHdr(bufHdr, buf_state);
	LockBuffer(buffer, BUFFER_LOCK_UNLOCK);
	return false;
}

/*
 * IsBufferCleanupOK - as above, but we already have the lock
 *
 * Check whether it's OK to perform cleanup on a buffer we've already
 * locked.  If we observe that the pin count is 1, our exclusive lock
 * happens to be a cleanup lock, and we can proceed with anything that
 * would have been allowable had we sought a cleanup lock originally.
 */
bool
IsBufferCleanupOK(Buffer buffer)
{
	BufferDesc *bufHdr;
	uint32		buf_state;

	Assert(BufferIsValid(buffer));

	if (BufferIsLocal(buffer))
	{
		/* There should be exactly one pin */
		if (LocalRefCount[-buffer - 1] != 1)
			return false;
		/* Nobody else to wait for */
		return true;
	}

	/* There should be exactly one local pin */
	if (GetPrivateRefCount(buffer) != 1)
		return false;

	bufHdr = GetBufferDescriptor(buffer - 1);

	/* caller must hold exclusive lock on buffer */
	Assert(LWLockHeldByMeInMode(BufferDescriptorGetContentLock(bufHdr),
								LW_EXCLUSIVE));

	buf_state = LockBufHdr(bufHdr);

	Assert(BUF_STATE_GET_REFCOUNT(buf_state) > 0);
	if (BUF_STATE_GET_REFCOUNT(buf_state) == 1)
	{
		/* pincount is OK. */
		UnlockBufHdr(bufHdr, buf_state);
		return true;
	}

	UnlockBufHdr(bufHdr, buf_state);
	return false;
}


/*
 *	Functions for buffer I/O handling
 *
 *	Note: We assume that nested buffer I/O never occurs.
 *	i.e at most one BM_IO_IN_PROGRESS bit is set per proc.
 *
 *	Also note that these are used only for shared buffers, not local ones.
 */

/*
 * WaitIO -- Block until the IO_IN_PROGRESS flag on 'buf' is cleared.
 */
static void
WaitIO(BufferDesc *buf)
{
	ConditionVariable *cv = BufferDescriptorGetIOCV(buf);

	ConditionVariablePrepareToSleep(cv);
	for (;;)
	{
		uint32		buf_state;

		/*
		 * It may not be necessary to acquire the spinlock to check the flag
		 * here, but since this test is essential for correctness, we'd better
		 * play it safe.
		 */
		buf_state = LockBufHdr(buf);
		UnlockBufHdr(buf, buf_state);

		if (!(buf_state & BM_IO_IN_PROGRESS))
			break;
		ConditionVariableSleep(cv, WAIT_EVENT_BUFFER_IO);
	}
	ConditionVariableCancelSleep();
}

/*
 * StartBufferIO: begin I/O on this buffer
 *	(Assumptions)
 *	My process is executing no IO
 *	The buffer is Pinned
 *
 * In some scenarios there are race conditions in which multiple backends
 * could attempt the same I/O operation concurrently.  If someone else
 * has already started I/O on this buffer then we will block on the
 * I/O condition variable until he's done.
 *
 * Input operations are only attempted on buffers that are not BM_VALID,
 * and output operations only on buffers that are BM_VALID and BM_DIRTY,
 * so we can always tell if the work is already done.
 *
 * Returns true if we successfully marked the buffer as I/O busy,
 * false if someone else already did the work.
 */
static bool
StartBufferIO(BufferDesc *buf, bool forInput)
{
	uint32		buf_state;

	Assert(!InProgressBuf);

	for (;;)
	{
		buf_state = LockBufHdr(buf);

		if (!(buf_state & BM_IO_IN_PROGRESS))
			break;
		UnlockBufHdr(buf, buf_state);
		WaitIO(buf);
	}

	/* Once we get here, there is definitely no I/O active on this buffer */

	if (forInput ? (buf_state & BM_VALID) : !(buf_state & BM_DIRTY))
	{
		/* someone else already did the I/O */
		UnlockBufHdr(buf, buf_state);
		return false;
	}

	buf_state |= BM_IO_IN_PROGRESS;
	UnlockBufHdr(buf, buf_state);

	InProgressBuf = buf;
	IsForInput = forInput;

	return true;
}

/*
 * TerminateBufferIO: release a buffer we were doing I/O on
 *	(Assumptions)
 *	My process is executing IO for the buffer
 *	BM_IO_IN_PROGRESS bit is set for the buffer
 *	The buffer is Pinned
 *
 * If clear_dirty is true and BM_JUST_DIRTIED is not set, we clear the
 * buffer's BM_DIRTY flag.  This is appropriate when terminating a
 * successful write.  The check on BM_JUST_DIRTIED is necessary to avoid
 * marking the buffer clean if it was re-dirtied while we were writing.
 *
 * set_flag_bits gets ORed into the buffer's flags.  It must include
 * BM_IO_ERROR in a failure case.  For successful completion it could
 * be 0, or BM_VALID if we just finished reading in the page.
 */
static void
TerminateBufferIO(BufferDesc *buf, bool clear_dirty, uint32 set_flag_bits)
{
	uint32		buf_state;

	Assert(buf == InProgressBuf);

	buf_state = LockBufHdr(buf);

	Assert(buf_state & BM_IO_IN_PROGRESS);

	buf_state &= ~(BM_IO_IN_PROGRESS | BM_IO_ERROR);
	if (clear_dirty && !(buf_state & BM_JUST_DIRTIED))
		buf_state &= ~(BM_DIRTY | BM_CHECKPOINT_NEEDED);

	buf_state |= set_flag_bits;
	UnlockBufHdr(buf, buf_state);

	InProgressBuf = NULL;

	ConditionVariableBroadcast(BufferDescriptorGetIOCV(buf));
}

/*
 * AbortBufferIO: Clean up any active buffer I/O after an error.
 *
 *	All LWLocks we might have held have been released,
 *	but we haven't yet released buffer pins, so the buffer is still pinned.
 *
 *	If I/O was in progress, we always set BM_IO_ERROR, even though it's
 *	possible the error condition wasn't related to the I/O.
 */
void
AbortBufferIO(void)
{
	BufferDesc *buf = InProgressBuf;

	if (buf)
	{
		uint32		buf_state;

		buf_state = LockBufHdr(buf);
		Assert(buf_state & BM_IO_IN_PROGRESS);
		if (IsForInput)
		{
			Assert(!(buf_state & BM_DIRTY));

			/* We'd better not think buffer is valid yet */
			Assert(!(buf_state & BM_VALID));
			UnlockBufHdr(buf, buf_state);
		}
		else
		{
			Assert(buf_state & BM_DIRTY);
			UnlockBufHdr(buf, buf_state);
			/* Issue notice if this is not the first failure... */
			if (buf_state & BM_IO_ERROR)
			{
				/* Buffer is pinned, so we can read tag without spinlock */
				char	   *path;

				path = relpathperm(buf->tag.rnode, buf->tag.forkNum);
				ereport(WARNING,
						(errcode(ERRCODE_IO_ERROR),
						 errmsg("could not write block %u of %s",
								buf->tag.blockNum, path),
						 errdetail("Multiple failures --- write error might be permanent.")));
				pfree(path);
			}
		}
		TerminateBufferIO(buf, false, BM_IO_ERROR);
	}
}

/*
 * Error context callback for errors occurring during shared buffer writes.
 */
static void
shared_buffer_write_error_callback(void *arg)
{
	BufferDesc *bufHdr = (BufferDesc *) arg;

	/* Buffer is pinned, so we can read the tag without locking the spinlock */
	if (bufHdr != NULL)
	{
		char	   *path = relpathperm(bufHdr->tag.rnode, bufHdr->tag.forkNum);

		errcontext("writing block %u of relation %s",
				   bufHdr->tag.blockNum, path);
		pfree(path);
	}
}

/*
 * Error context callback for errors occurring during local buffer writes.
 */
static void
local_buffer_write_error_callback(void *arg)
{
	BufferDesc *bufHdr = (BufferDesc *) arg;

	if (bufHdr != NULL)
	{
		char	   *path = relpathbackend(bufHdr->tag.rnode, MyBackendId,
										  bufHdr->tag.forkNum);

		errcontext("writing block %u of relation %s",
				   bufHdr->tag.blockNum, path);
		pfree(path);
	}
}

/*
 * RelFileNode qsort/bsearch comparator; see RelFileNodeEquals.
 */
static int
rnode_comparator(const void *p1, const void *p2)
{
	RelFileNode n1 = *(const RelFileNode *) p1;
	RelFileNode n2 = *(const RelFileNode *) p2;

	if (n1.relNode < n2.relNode)
		return -1;
	else if (n1.relNode > n2.relNode)
		return 1;

	if (n1.dbNode < n2.dbNode)
		return -1;
	else if (n1.dbNode > n2.dbNode)
		return 1;

	if (n1.spcNode < n2.spcNode)
		return -1;
	else if (n1.spcNode > n2.spcNode)
		return 1;
	else
		return 0;
}

/*
 * Lock buffer header - set BM_LOCKED in buffer state.
 */
uint32
LockBufHdr(BufferDesc *desc)
{
	SpinDelayStatus delayStatus;
	uint32		old_buf_state;

	init_local_spin_delay(&delayStatus);

	while (true)
	{
		/* set BM_LOCKED flag */
		old_buf_state = pg_atomic_fetch_or_u32(&desc->state, BM_LOCKED);
		/* if it wasn't set before we're OK */
		if (!(old_buf_state & BM_LOCKED))
			break;
		perform_spin_delay(&delayStatus);
	}
	finish_spin_delay(&delayStatus);
	return old_buf_state | BM_LOCKED;
}

/*
 * Wait until the BM_LOCKED flag isn't set anymore and return the buffer's
 * state at that point.
 *
 * Obviously the buffer could be locked by the time the value is returned, so
 * this is primarily useful in CAS style loops.
 */
static uint32
WaitBufHdrUnlocked(BufferDesc *buf)
{
	SpinDelayStatus delayStatus;
	uint32		buf_state;

	init_local_spin_delay(&delayStatus);

	buf_state = pg_atomic_read_u32(&buf->state);

	while (buf_state & BM_LOCKED)
	{
		perform_spin_delay(&delayStatus);
		buf_state = pg_atomic_read_u32(&buf->state);
	}

	finish_spin_delay(&delayStatus);

	return buf_state;
}

/*
 * BufferTag comparator.
 */
static inline int
buffertag_comparator(const BufferTag *ba, const BufferTag *bb)
{
	int			ret;

	ret = rnode_comparator(&ba->rnode, &bb->rnode);

	if (ret != 0)
		return ret;

	if (ba->forkNum < bb->forkNum)
		return -1;
	if (ba->forkNum > bb->forkNum)
		return 1;

	if (ba->blockNum < bb->blockNum)
		return -1;
	if (ba->blockNum > bb->blockNum)
		return 1;

	return 0;
}

/*
 * Comparator determining the writeout order in a checkpoint.
 *
 * It is important that tablespaces are compared first, the logic balancing
 * writes between tablespaces relies on it.
 */
static inline int
ckpt_buforder_comparator(const CkptSortItem *a, const CkptSortItem *b)
{
<<<<<<< HEAD
	const CkptSortItem *a = (const CkptSortItem *) pa;
	const CkptSortItem *b = (const CkptSortItem *) pb;

	/* compare smgr */
	if (a->smgrid < b->smgrid)
		return -1;
	else if (a->smgrid > b->smgrid)
		return 1;
=======
>>>>>>> ff516792
	/* compare tablespace */
	if (a->tsId < b->tsId)
		return -1;
	else if (a->tsId > b->tsId)
		return 1;
	/* compare relation */
	if (a->relNode < b->relNode)
		return -1;
	else if (a->relNode > b->relNode)
		return 1;
	/* compare fork */
	else if (a->forkNum < b->forkNum)
		return -1;
	else if (a->forkNum > b->forkNum)
		return 1;
	/* compare block number */
	else if (a->blockNum < b->blockNum)
		return -1;
	else if (a->blockNum > b->blockNum)
		return 1;
	/* equal page IDs are unlikely, but not impossible */
	return 0;
}

/*
 * Comparator for a Min-Heap over the per-tablespace checkpoint completion
 * progress.
 */
static int
ts_ckpt_progress_comparator(Datum a, Datum b, void *arg)
{
	CkptTsStatus *sa = (CkptTsStatus *) a;
	CkptTsStatus *sb = (CkptTsStatus *) b;

	/* we want a min-heap, so return 1 for the a < b */
	if (sa->progress < sb->progress)
		return 1;
	else if (sa->progress == sb->progress)
		return 0;
	else
		return -1;
}

/*
 * Initialize a writeback context, discarding potential previous state.
 *
 * *max_pending is a pointer instead of an immediate value, so the coalesce
 * limits can easily changed by the GUC mechanism, and so calling code does
 * not have to check the current configuration. A value of 0 means that no
 * writeback control will be performed.
 */
void
WritebackContextInit(WritebackContext *context, int *max_pending)
{
	Assert(*max_pending <= WRITEBACK_MAX_PENDING_FLUSHES);

	context->max_pending = max_pending;
	context->nr_pending = 0;
}

/*
 * Add buffer to list of pending writeback requests.
 */
void
ScheduleBufferTagForWriteback(WritebackContext *context, BufferTag *tag)
{
	PendingWriteback *pending;

	/*
	 * Add buffer to the pending writeback array, unless writeback control is
	 * disabled.
	 */
	if (*context->max_pending > 0)
	{
		Assert(*context->max_pending <= WRITEBACK_MAX_PENDING_FLUSHES);

		pending = &context->pending_writebacks[context->nr_pending++];

		pending->tag = *tag;
	}

	/*
	 * Perform pending flushes if the writeback limit is exceeded. This
	 * includes the case where previously an item has been added, but control
	 * is now disabled.
	 */
	if (context->nr_pending >= *context->max_pending)
		IssuePendingWritebacks(context);
}

#define ST_SORT sort_pending_writebacks
#define ST_ELEMENT_TYPE PendingWriteback
#define ST_COMPARE(a, b) buffertag_comparator(&a->tag, &b->tag)
#define ST_SCOPE static
#define ST_DEFINE
#include <lib/sort_template.h>

/*
 * Issue all pending writeback requests, previously scheduled with
 * ScheduleBufferTagForWriteback, to the OS.
 *
 * Because this is only used to improve the OSs IO scheduling we try to never
 * error out - it's just a hint.
 */
void
IssuePendingWritebacks(WritebackContext *context)
{
	int			i;

	if (context->nr_pending == 0)
		return;

	/*
	 * Executing the writes in-order can make them a lot faster, and allows to
	 * merge writeback requests to consecutive blocks into larger writebacks.
	 */
	sort_pending_writebacks(context->pending_writebacks, context->nr_pending);

	/*
	 * Coalesce neighbouring writes, but nothing else. For that we iterate
	 * through the, now sorted, array of pending flushes, and look forward to
	 * find all neighbouring (or identical) writes.
	 */
	for (i = 0; i < context->nr_pending; i++)
	{
		PendingWriteback *cur;
		PendingWriteback *next;
		SMgrRelation reln;
		int			ahead;
		BufferTag	tag;
		Size		nblocks = 1;

		cur = &context->pending_writebacks[i];
		tag = cur->tag;

		/*
		 * Peek ahead, into following writeback requests, to see if they can
		 * be combined with the current one.
		 */
		for (ahead = 0; i + ahead + 1 < context->nr_pending; ahead++)
		{
			next = &context->pending_writebacks[i + ahead + 1];

			/* different file, stop */
			if (!RelFileNodeEquals(cur->tag.rnode, next->tag.rnode) ||
				cur->tag.forkNum != next->tag.forkNum)
				break;

			/* ok, block queued twice, skip */
			if (cur->tag.blockNum == next->tag.blockNum)
				continue;

			/* only merge consecutive writes */
			if (cur->tag.blockNum + 1 != next->tag.blockNum)
				break;

			nblocks++;
			cur = next;
		}

		i += ahead;

		/* and finally tell the kernel to write the data to storage */
		reln = smgropen(tag.smgrid, tag.rnode, InvalidBackendId);
		smgrwriteback(reln, tag.forkNum, tag.blockNum, nblocks);
	}

	context->nr_pending = 0;
}


/*
 * Implement slower/larger portions of TestForOldSnapshot
 *
 * Smaller/faster portions are put inline, but the entire set of logic is too
 * big for that.
 */
void
TestForOldSnapshot_impl(Snapshot snapshot, Relation relation)
{
	if (RelationAllowsEarlyPruning(relation)
		&& (snapshot)->whenTaken < GetOldSnapshotThresholdTimestamp())
		ereport(ERROR,
				(errcode(ERRCODE_SNAPSHOT_TOO_OLD),
				 errmsg("snapshot too old")));
}<|MERGE_RESOLUTION|>--- conflicted
+++ resolved
@@ -622,8 +622,8 @@
  * tag.  In that case, the buffer is pinned and the usage count is bumped.
  */
 bool
-ReadRecentBuffer(RelFileNode rnode, ForkNumber forkNum, BlockNumber blockNum,
-				 Buffer recent_buffer)
+ReadRecentBuffer(SmgrId smgrid, RelFileNode rnode, ForkNumber forkNum,
+				 BlockNumber blockNum, Buffer recent_buffer)
 {
 	BufferDesc *bufHdr;
 	BufferTag	tag;
@@ -634,7 +634,7 @@
 
 	ResourceOwnerEnlargeBuffers(CurrentResourceOwner);
 	ReservePrivateRefCountEntry();
-	INIT_BUFFERTAG(tag, rnode, forkNum, blockNum);
+	INIT_BUFFERTAG(tag, smgrid, rnode, forkNum, blockNum);
 
 	if (BufferIsLocal(recent_buffer))
 	{
@@ -4789,17 +4789,11 @@
 static inline int
 ckpt_buforder_comparator(const CkptSortItem *a, const CkptSortItem *b)
 {
-<<<<<<< HEAD
-	const CkptSortItem *a = (const CkptSortItem *) pa;
-	const CkptSortItem *b = (const CkptSortItem *) pb;
-
 	/* compare smgr */
 	if (a->smgrid < b->smgrid)
 		return -1;
 	else if (a->smgrid > b->smgrid)
 		return 1;
-=======
->>>>>>> ff516792
 	/* compare tablespace */
 	if (a->tsId < b->tsId)
 		return -1;
