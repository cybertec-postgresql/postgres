--- conflicted
+++ resolved
@@ -4711,17 +4711,11 @@
 static inline int
 ckpt_buforder_comparator(const CkptSortItem *a, const CkptSortItem *b)
 {
-<<<<<<< HEAD
-	const CkptSortItem *a = (const CkptSortItem *) pa;
-	const CkptSortItem *b = (const CkptSortItem *) pb;
-
 	/* compare smgr */
 	if (a->smgrid < b->smgrid)
 		return -1;
 	else if (a->smgrid > b->smgrid)
 		return 1;
-=======
->>>>>>> 9d523119
 	/* compare tablespace */
 	if (a->tsId < b->tsId)
 		return -1;
