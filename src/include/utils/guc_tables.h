/*-------------------------------------------------------------------------
 *
 * guc_tables.h
 *		Declarations of tables used by GUC.
 *
 * See src/backend/utils/misc/README for design notes.
 *
 * Portions Copyright (c) 1996-2021, PostgreSQL Global Development Group
 *
 *	  src/include/utils/guc_tables.h
 *
 *-------------------------------------------------------------------------
 */
#ifndef GUC_TABLES_H
#define GUC_TABLES_H 1

#include "utils/guc.h"

/*
 * GUC supports these types of variables:
 */
enum config_type
{
	PGC_BOOL,
	PGC_INT,
	PGC_REAL,
	PGC_STRING,
	PGC_ENUM
};

union config_var_val
{
	bool		boolval;
	int			intval;
	double		realval;
	char	   *stringval;
	int			enumval;
};

/*
 * The actual value of a GUC variable can include a malloc'd opaque struct
 * "extra", which is created by its check_hook and used by its assign_hook.
 */
typedef struct config_var_value
{
	union config_var_val val;
	void	   *extra;
} config_var_value;

/*
 * Groupings to help organize all the run-time options for display.
 * Be sure this agrees with the way the options are categorized in config.sgml!
 */
enum config_group
{
	UNGROUPED,					/* use for options not shown in pg_settings */
	FILE_LOCATIONS,
	CONN_AUTH_SETTINGS,
	CONN_AUTH_AUTH,
	CONN_AUTH_SSL,
	RESOURCES_MEM,
	RESOURCES_DISK,
	RESOURCES_KERNEL,
	RESOURCES_VACUUM_DELAY,
	RESOURCES_BGWRITER,
	RESOURCES_ASYNCHRONOUS,
	WAL_SETTINGS,
	WAL_CHECKPOINTS,
	WAL_ARCHIVING,
	WAL_ARCHIVE_RECOVERY,
	WAL_RECOVERY_TARGET,
	REPLICATION_SENDING,
	REPLICATION_PRIMARY,
	REPLICATION_STANDBY,
	REPLICATION_SUBSCRIBERS,
	QUERY_TUNING_METHOD,
	QUERY_TUNING_COST,
	QUERY_TUNING_GEQO,
	QUERY_TUNING_OTHER,
	LOGGING_WHERE,
	LOGGING_WHEN,
	LOGGING_WHAT,
	PROCESS_TITLE,
	STATS_MONITORING,
	STATS_COLLECTOR,
	AUTOVACUUM,
<<<<<<< HEAD
	UNDO_OPTIONS,
	CLIENT_CONN,
=======
>>>>>>> ff516792
	CLIENT_CONN_STATEMENT,
	CLIENT_CONN_LOCALE,
	CLIENT_CONN_PRELOAD,
	CLIENT_CONN_OTHER,
	LOCK_MANAGEMENT,
	COMPAT_OPTIONS_PREVIOUS,
	COMPAT_OPTIONS_CLIENT,
	ERROR_HANDLING_OPTIONS,
	PRESET_OPTIONS,
	CUSTOM_OPTIONS,
	DEVELOPER_OPTIONS
};

/*
 * Stack entry for saving the state a variable had prior to an uncommitted
 * transactional change
 */
typedef enum
{
	/* This is almost GucAction, but we need a fourth state for SET+LOCAL */
	GUC_SAVE,					/* entry caused by function SET option */
	GUC_SET,					/* entry caused by plain SET command */
	GUC_LOCAL,					/* entry caused by SET LOCAL command */
	GUC_SET_LOCAL				/* entry caused by SET then SET LOCAL */
} GucStackState;

typedef struct guc_stack
{
	struct guc_stack *prev;		/* previous stack item, if any */
	int			nest_level;		/* nesting depth at which we made entry */
	GucStackState state;		/* see enum above */
	GucSource	source;			/* source of the prior value */
	/* masked value's source must be PGC_S_SESSION, so no need to store it */
	GucContext	scontext;		/* context that set the prior value */
	GucContext	masked_scontext;	/* context that set the masked value */
	config_var_value prior;		/* previous value of variable */
	config_var_value masked;	/* SET value in a GUC_SET_LOCAL entry */
} GucStack;

/*
 * Generic fields applicable to all types of variables
 *
 * The short description should be less than 80 chars in length. Some
 * applications may use the long description as well, and will append
 * it to the short description. (separated by a newline or '. ')
 *
 * Note that sourcefile/sourceline are kept here, and not pushed into stacked
 * values, although in principle they belong with some stacked value if the
 * active value is session- or transaction-local.  This is to avoid bloating
 * stack entries.  We know they are only relevant when source == PGC_S_FILE.
 */
struct config_generic
{
	/* constant fields, must be set correctly in initial value: */
	const char *name;			/* name of variable - MUST BE FIRST */
	GucContext	context;		/* context required to set the variable */
	enum config_group group;	/* to help organize variables by function */
	const char *short_desc;		/* short desc. of this variable's purpose */
	const char *long_desc;		/* long desc. of this variable's purpose */
	int			flags;			/* flag bits, see guc.h */
	/* variable fields, initialized at runtime: */
	enum config_type vartype;	/* type of variable (set only at startup) */
	int			status;			/* status bits, see below */
	GucSource	source;			/* source of the current actual value */
	GucSource	reset_source;	/* source of the reset_value */
	GucContext	scontext;		/* context that set the current value */
	GucContext	reset_scontext; /* context that set the reset value */
	GucStack   *stack;			/* stacked prior values */
	void	   *extra;			/* "extra" pointer for current actual value */
	char	   *last_reported;	/* if variable is GUC_REPORT, value last sent
								 * to client (NULL if not yet sent) */
	char	   *sourcefile;		/* file current setting is from (NULL if not
								 * set in config file) */
	int			sourceline;		/* line in source file */
};

/* bit values in status field */
#define GUC_IS_IN_FILE		0x0001	/* found it in config file */
/*
 * Caution: the GUC_IS_IN_FILE bit is transient state for ProcessConfigFile.
 * Do not assume that its value represents useful information elsewhere.
 */
#define GUC_PENDING_RESTART 0x0002	/* changed value cannot be applied yet */
#define GUC_NEEDS_REPORT	0x0004	/* new value must be reported to client */


/* GUC records for specific variable types */

struct config_bool
{
	struct config_generic gen;
	/* constant fields, must be set correctly in initial value: */
	bool	   *variable;
	bool		boot_val;
	GucBoolCheckHook check_hook;
	GucBoolAssignHook assign_hook;
	GucShowHook show_hook;
	/* variable fields, initialized at runtime: */
	bool		reset_val;
	void	   *reset_extra;
};

struct config_int
{
	struct config_generic gen;
	/* constant fields, must be set correctly in initial value: */
	int		   *variable;
	int			boot_val;
	int			min;
	int			max;
	GucIntCheckHook check_hook;
	GucIntAssignHook assign_hook;
	GucShowHook show_hook;
	/* variable fields, initialized at runtime: */
	int			reset_val;
	void	   *reset_extra;
};

struct config_real
{
	struct config_generic gen;
	/* constant fields, must be set correctly in initial value: */
	double	   *variable;
	double		boot_val;
	double		min;
	double		max;
	GucRealCheckHook check_hook;
	GucRealAssignHook assign_hook;
	GucShowHook show_hook;
	/* variable fields, initialized at runtime: */
	double		reset_val;
	void	   *reset_extra;
};

struct config_string
{
	struct config_generic gen;
	/* constant fields, must be set correctly in initial value: */
	char	  **variable;
	const char *boot_val;
	GucStringCheckHook check_hook;
	GucStringAssignHook assign_hook;
	GucShowHook show_hook;
	/* variable fields, initialized at runtime: */
	char	   *reset_val;
	void	   *reset_extra;
};

struct config_enum
{
	struct config_generic gen;
	/* constant fields, must be set correctly in initial value: */
	int		   *variable;
	int			boot_val;
	const struct config_enum_entry *options;
	GucEnumCheckHook check_hook;
	GucEnumAssignHook assign_hook;
	GucShowHook show_hook;
	/* variable fields, initialized at runtime: */
	int			reset_val;
	void	   *reset_extra;
};

/* constant tables corresponding to enums above and in guc.h */
extern const char *const config_group_names[];
extern const char *const config_type_names[];
extern const char *const GucContext_Names[];
extern const char *const GucSource_Names[];

/* get the current set of variables */
extern struct config_generic **get_guc_variables(void);

extern void build_guc_variables(void);

/* search in enum options */
extern const char *config_enum_lookup_by_value(struct config_enum *record, int val);
extern bool config_enum_lookup_by_name(struct config_enum *record,
									   const char *value, int *retval);
extern struct config_generic **get_explain_guc_options(int *num);

#endif							/* GUC_TABLES_H */<|MERGE_RESOLUTION|>--- conflicted
+++ resolved
@@ -84,11 +84,7 @@
 	STATS_MONITORING,
 	STATS_COLLECTOR,
 	AUTOVACUUM,
-<<<<<<< HEAD
 	UNDO_OPTIONS,
-	CLIENT_CONN,
-=======
->>>>>>> ff516792
 	CLIENT_CONN_STATEMENT,
 	CLIENT_CONN_LOCALE,
 	CLIENT_CONN_PRELOAD,
