/*-------------------------------------------------------------------------
 *
 * toast_internals.h
 *	  Internal definitions for the TOAST system.
 *
 * Copyright (c) 2000-2021, PostgreSQL Global Development Group
 *
 * src/include/access/toast_internals.h
 *
 *-------------------------------------------------------------------------
 */
#ifndef TOAST_INTERNALS_H
#define TOAST_INTERNALS_H

#include "access/toast_compression.h"
#include "storage/lockdefs.h"
#include "utils/relcache.h"
#include "utils/snapshot.h"

/*
 *	The information at the start of the compressed toast data.
 */
typedef struct toast_compress_header
{
	int32		vl_len_;		/* varlena header (do not touch directly!) */
	uint32		tcinfo;			/* 2 bits for compression method and 30 bits
								 * external size; see va_extinfo */
} toast_compress_header;

/*
 * Utilities for manipulation of header information for compressed
 * toast entries.
 */
<<<<<<< HEAD
#define TOAST_COMPRESS_HDRSZ		((int32) sizeof(toast_compress_header))
#define TOAST_COMPRESS_RAWSIZE(ptr) (((toast_compress_header *) (ptr))->rawsize)
#define TOAST_COMPRESS_SIZE(ptr)	((int32) VARSIZE_ANY(ptr) - TOAST_COMPRESS_HDRSZ)
#define TOAST_COMPRESS_RAWDATA(ptr) \
	(((char *) (ptr)) + TOAST_COMPRESS_HDRSZ)
#define TOAST_COMPRESS_SET_RAWSIZE(ptr, len) \
	(((toast_compress_header *) (ptr))->rawsize = (len))

/*
 * Find the maximum size of a tuple if there are to be N tuples per page.
 */
#define MaximumBytesPerTuple(tuplesPerPage) \
	MAXALIGN_DOWN((BLCKSZ - \
				   MAXALIGN(SizeOfPageHeaderData + (tuplesPerPage) * sizeof(ItemIdData))) \
				  / (tuplesPerPage))

/*
 * When we store an oversize datum externally, we divide it into chunks
 * containing at most TOAST_MAX_CHUNK_SIZE data bytes.  This number *must*
 * be small enough that the completed toast-table tuple (including the
 * ID and sequence fields and all overhead) will fit on a page.
 * The coding here sets the size on the theory that we want to fit
 * EXTERN_TUPLES_PER_PAGE tuples of maximum size onto a page.
 *
 * XXX TOAST_MAX_CHUNK_SIZE is derived from HeapTupleHeader, however we use
 * the same for the zheap AM. Is it worth introducing separate constants and
 * make the common TOAST code (toast_internals.c) distinguish?
 *
 * NB: Changing TOAST_MAX_CHUNK_SIZE requires an initdb.
 */
#define EXTERN_TUPLES_PER_PAGE	4	/* tweak only this */

#define EXTERN_TUPLE_MAX_SIZE	MaximumBytesPerTuple(EXTERN_TUPLES_PER_PAGE)

#define TOAST_MAX_CHUNK_SIZE	\
	(EXTERN_TUPLE_MAX_SIZE -							\
	 MAXALIGN(SizeofHeapTupleHeader) -					\
	 sizeof(Oid) -										\
	 sizeof(int32) -									\
	 VARHDRSZ)

extern Datum toast_compress_datum(Datum value);
=======
#define TOAST_COMPRESS_EXTSIZE(ptr) \
	(((toast_compress_header *) (ptr))->tcinfo & VARLENA_EXTSIZE_MASK)
#define TOAST_COMPRESS_METHOD(ptr) \
	(((toast_compress_header *) (ptr))->tcinfo >> VARLENA_EXTSIZE_BITS)

#define TOAST_COMPRESS_SET_SIZE_AND_COMPRESS_METHOD(ptr, len, cm_method) \
	do { \
		Assert((len) > 0 && (len) <= VARLENA_EXTSIZE_MASK); \
		Assert((cm_method) == TOAST_PGLZ_COMPRESSION_ID || \
			   (cm_method) == TOAST_LZ4_COMPRESSION_ID); \
		((toast_compress_header *) (ptr))->tcinfo = \
			(len) | ((uint32) (cm_method) << VARLENA_EXTSIZE_BITS); \
	} while (0)

extern Datum toast_compress_datum(Datum value, char cmethod);
>>>>>>> 9d523119
extern Oid	toast_get_valid_index(Oid toastoid, LOCKMODE lock);

extern void toast_delete_datum(Relation rel, Datum value, bool is_speculative);
extern Datum toast_save_datum(Relation rel, Datum value,
							  struct varlena *oldexternal, int options);

extern int	toast_open_indexes(Relation toastrel,
							   LOCKMODE lock,
							   Relation **toastidxs,
							   int *num_indexes);
extern void toast_close_indexes(Relation *toastidxs, int num_indexes,
								LOCKMODE lock);
extern void init_toast_snapshot(Snapshot toast_snapshot);

#endif							/* TOAST_INTERNALS_H */<|MERGE_RESOLUTION|>--- conflicted
+++ resolved
@@ -31,7 +31,6 @@
  * Utilities for manipulation of header information for compressed
  * toast entries.
  */
-<<<<<<< HEAD
 #define TOAST_COMPRESS_HDRSZ		((int32) sizeof(toast_compress_header))
 #define TOAST_COMPRESS_RAWSIZE(ptr) (((toast_compress_header *) (ptr))->rawsize)
 #define TOAST_COMPRESS_SIZE(ptr)	((int32) VARSIZE_ANY(ptr) - TOAST_COMPRESS_HDRSZ)
@@ -73,8 +72,6 @@
 	 sizeof(int32) -									\
 	 VARHDRSZ)
 
-extern Datum toast_compress_datum(Datum value);
-=======
 #define TOAST_COMPRESS_EXTSIZE(ptr) \
 	(((toast_compress_header *) (ptr))->tcinfo & VARLENA_EXTSIZE_MASK)
 #define TOAST_COMPRESS_METHOD(ptr) \
@@ -90,7 +87,6 @@
 	} while (0)
 
 extern Datum toast_compress_datum(Datum value, char cmethod);
->>>>>>> 9d523119
 extern Oid	toast_get_valid_index(Oid toastoid, LOCKMODE lock);
 
 extern void toast_delete_datum(Relation rel, Datum value, bool is_speculative);
